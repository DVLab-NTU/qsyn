--- conflicted
+++ resolved
@@ -33,11 +33,7 @@
 Add edge ( 6, 5 )
 Add edge ( 5, 7 )
 ID:	6	VertexType:	●	Qubit:	1	Phase:	0	#Neighbors:	1	(5, -) 
-<<<<<<< HEAD
-ID:	5	VertexType:	[1;32mZ[0m	Qubit:	1	Phase:	7π/4	#Neighbors:	2	(7, -) (6, -) 
-=======
 ID:	5	VertexType:	[1;32mZ[0m	Qubit:	1	Phase:	7π/4	#Neighbors:	2	(6, -) (7, -) 
->>>>>>> 01c88010
 ID:	7	VertexType:	●	Qubit:	1	Phase:	0	#Neighbors:	1	(5, -) 
 Total #Vertices: 3
 
@@ -61,13 +57,8 @@
 Add edge ( 5, 6 )
 ID:	7	VertexType:	●	Qubit:	1	Phase:	0	#Neighbors:	1	(5, -) 
 ID:	8	VertexType:	●	Qubit:	0	Phase:	0	#Neighbors:	1	(6, -) 
-<<<<<<< HEAD
-ID:	5	VertexType:	[1;32mZ[0m	Qubit:	1	Phase:	0	#Neighbors:	3	(6, -) (9, -) (7, -) 
-ID:	6	VertexType:	[1;31mX[0m	Qubit:	0	Phase:	0	#Neighbors:	3	(5, -) (10, -) (8, -) 
-=======
 ID:	5	VertexType:	[1;32mZ[0m	Qubit:	1	Phase:	0	#Neighbors:	3	(6, -) (7, -) (9, -) 
 ID:	6	VertexType:	[1;31mX[0m	Qubit:	0	Phase:	0	#Neighbors:	3	(5, -) (8, -) (10, -) 
->>>>>>> 01c88010
 ID:	9	VertexType:	●	Qubit:	1	Phase:	0	#Neighbors:	1	(5, -) 
 ID:	10	VertexType:	●	Qubit:	0	Phase:	0	#Neighbors:	1	(6, -) 
 Total #Vertices: 6
