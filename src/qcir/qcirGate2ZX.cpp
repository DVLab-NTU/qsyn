/****************************************************************************
  FileName     [ qcirGate2ZX.cpp ]
  PackageName  [ qcir ]
  Synopsis     [ Define qcir gate mapping functions ]
  Author       [ Chin-Yi Cheng ]
  Copyright    [ Copyleft(c) 2022-present DVLab, GIEE, NTU, Taiwan ]
****************************************************************************/

#include <vector>
#include <string>
#include <iomanip>
#include <fstream>
#include <iostream>
#include <algorithm>
#include <cassert>
#include "qcirMgr.h"
#include "zxGraph.h"

extern size_t verbose;

ZXGraph *HGate::getZXform(size_t &baseId, bool silent)
{
    ZXGraph *temp = new ZXGraph(_id);
    size_t qubit = _qubits[0]._qubit;
<<<<<<< HEAD
    ZXVertex* in = temp->addInput(baseId + 2, qubit);
    ZXVertex* H = temp->addVertex(baseId + 1, qubit, VertexType::H_BOX, Phase(1)); // pi
    ZXVertex* out = temp->addOutput(baseId + 3, qubit);
    temp->addEdge(in, H, EdgeType::SIMPLE, silent);
    temp->addEdge(H, out, EdgeType::SIMPLE, silent);
=======
    ZXVertex *in = temp->addInput(baseId - 1, qubit, verbose);
    ZXVertex *H = temp->addVertex(baseId + 1, qubit, VertexType::H_BOX, verbose, Phase(1)); // pi
    ZXVertex *out = temp->addOutput(baseId - 2, qubit, verbose);
    temp->addEdge(in, H, EdgeType::SIMPLE, verbose);
    temp->addEdge(H, out, EdgeType::SIMPLE, verbose);
>>>>>>> e70b3235
    temp->setInputHash(qubit, in);
    temp->setOutputHash(qubit, out);
    baseId++;
    return temp;
}

ZXGraph *XGate::getZXform(size_t &baseId, bool silent)
{
    ZXGraph *temp = new ZXGraph(_id);
    size_t qubit = _qubits[0]._qubit;
<<<<<<< HEAD
    ZXVertex* in = temp->addInput(baseId + 2, qubit);
    ZXVertex* X = temp->addVertex(baseId + 1, qubit, VertexType::X, Phase(1)); // pi
    ZXVertex* out = temp->addOutput(baseId + 3, qubit);
    temp->addEdge(in, X, EdgeType::SIMPLE, silent);
    temp->addEdge(X, out, EdgeType::SIMPLE, silent);
=======
    ZXVertex *in = temp->addInput(baseId - 1, qubit, verbose);
    ZXVertex *X = temp->addVertex(baseId + 1, qubit, VertexType::X, verbose, Phase(1)); // pi
    ZXVertex *out = temp->addOutput(baseId - 2, qubit, verbose);
    temp->addEdge(in, X, EdgeType::SIMPLE, verbose);
    temp->addEdge(X, out, EdgeType::SIMPLE, verbose);
>>>>>>> e70b3235
    temp->setInputHash(qubit, in);
    temp->setOutputHash(qubit, out);
    baseId++;
    return temp;
}

ZXGraph *SXGate::getZXform(size_t &baseId, bool silent)
{
    ZXGraph *temp = new ZXGraph(_id);
    size_t qubit = _qubits[0]._qubit;
<<<<<<< HEAD
    ZXVertex* in = temp->addInput(baseId + 2, qubit);
    ZXVertex* SX = temp->addVertex(baseId + 1, qubit, VertexType::X, Phase(1, 2)); // pi/2
    ZXVertex* out = temp->addOutput(baseId + 3, qubit);
    temp->addEdge(in, SX, EdgeType::SIMPLE, silent);
    temp->addEdge(SX, out, EdgeType::SIMPLE, silent);
=======
    ZXVertex *in = temp->addInput(baseId - 1, qubit, verbose);
    ZXVertex *SX = temp->addVertex(baseId + 1, qubit, VertexType::X, verbose, Phase(1, 2)); // pi/2
    ZXVertex *out = temp->addOutput(baseId - 2, qubit, verbose);
    temp->addEdge(in, SX, EdgeType::SIMPLE, verbose);
    temp->addEdge(SX, out, EdgeType::SIMPLE, verbose);
>>>>>>> e70b3235
    temp->setInputHash(qubit, in);
    temp->setOutputHash(qubit, out);
    baseId++;
    return temp;
}

ZXGraph *CXGate::getZXform(size_t &baseId, bool silent)
{
    ZXGraph *temp = new ZXGraph(_id);
    size_t ctrl_qubit = _qubits[0]._isTarget ? _qubits[1]._qubit : _qubits[0]._qubit;
    size_t targ_qubit = _qubits[0]._isTarget ? _qubits[0]._qubit : _qubits[1]._qubit;
<<<<<<< HEAD
    ZXVertex* in_ctrl = temp->addInput(baseId + 3, ctrl_qubit);
    ZXVertex* in_targ = temp->addInput(baseId + 4, targ_qubit);
    ZXVertex* ctrl = temp->addVertex(baseId + 1, ctrl_qubit, VertexType::Z, Phase(0));
    ZXVertex* targX = temp->addVertex(baseId + 2, targ_qubit, VertexType::X, Phase(0));
    ZXVertex* out_ctrl = temp->addOutput(baseId + 5, ctrl_qubit);
    ZXVertex* out_targ = temp->addOutput(baseId + 6, targ_qubit);
    temp->addEdge(in_ctrl, ctrl, EdgeType::SIMPLE, silent);
    temp->addEdge(ctrl, out_ctrl, EdgeType::SIMPLE, silent);
    temp->addEdge(in_targ, targX, EdgeType::SIMPLE, silent);
    temp->addEdge(targX, out_targ, EdgeType::SIMPLE, silent);
    temp->addEdge(ctrl, targX, EdgeType::SIMPLE, silent);
=======
    ZXVertex *in_ctrl = temp->addInput(baseId - 1, ctrl_qubit, verbose);
    ZXVertex *in_targ = temp->addInput(baseId - 2, targ_qubit, verbose);
    ZXVertex *ctrl = temp->addVertex(baseId + 1, ctrl_qubit, VertexType::Z, verbose, Phase(0));
    ZXVertex *targX = temp->addVertex(baseId + 2, targ_qubit, VertexType::X, verbose, Phase(0));
    ZXVertex *out_ctrl = temp->addOutput(baseId - 3, ctrl_qubit, verbose);
    ZXVertex *out_targ = temp->addOutput(baseId - 4, targ_qubit, verbose);
    temp->addEdge(in_ctrl, ctrl, EdgeType::SIMPLE, verbose);
    temp->addEdge(ctrl, out_ctrl, EdgeType::SIMPLE, verbose);
    temp->addEdge(in_targ, targX, EdgeType::SIMPLE, verbose);
    temp->addEdge(targX, out_targ, EdgeType::SIMPLE, verbose);
    temp->addEdge(ctrl, targX, EdgeType::SIMPLE, verbose);
>>>>>>> e70b3235
    temp->setInputHash(ctrl_qubit, in_ctrl);
    temp->setOutputHash(ctrl_qubit, out_ctrl);
    temp->setInputHash(targ_qubit, in_targ);
    temp->setOutputHash(targ_qubit, out_targ);
    baseId += 2;
    return temp;
}

ZXGraph *ZGate::getZXform(size_t &baseId, bool silent)
{
    ZXGraph *temp = new ZXGraph(_id);
    size_t qubit = _qubits[0]._qubit;
<<<<<<< HEAD
    ZXVertex* in = temp->addInput(baseId + 2, qubit);
    ZXVertex* Z = temp->addVertex(baseId + 1, qubit, VertexType::Z, Phase(1));
    ZXVertex* out = temp->addOutput(baseId + 3, qubit);
    temp->addEdge(in, Z, EdgeType::SIMPLE, silent);
    temp->addEdge(Z, out, EdgeType::SIMPLE, silent);
=======
    ZXVertex *in = temp->addInput(baseId - 1, qubit, verbose);
    ZXVertex *Z = temp->addVertex(baseId + 1, qubit, VertexType::Z, verbose, Phase(1));
    ZXVertex *out = temp->addOutput(baseId - 2, qubit, verbose);
    temp->addEdge(in, Z, EdgeType::SIMPLE, verbose);
    temp->addEdge(Z, out, EdgeType::SIMPLE, verbose);
>>>>>>> e70b3235
    temp->setInputHash(qubit, in);
    temp->setOutputHash(qubit, out);
    baseId++;
    return temp;
}

ZXGraph *SGate::getZXform(size_t &baseId, bool silent)
{
    ZXGraph *temp = new ZXGraph(_id);
    size_t qubit = _qubits[0]._qubit;
<<<<<<< HEAD
    ZXVertex* in = temp->addInput(baseId + 2, qubit);
    ZXVertex* S = temp->addVertex(baseId + 1, qubit, VertexType::Z, Phase(1, 2));
    ZXVertex* out = temp->addOutput(baseId + 3, qubit);
    temp->addEdge(in, S, EdgeType::SIMPLE, silent);
    temp->addEdge(S, out, EdgeType::SIMPLE, silent);
=======
    ZXVertex *in = temp->addInput(baseId - 1, qubit, verbose);
    ZXVertex *S = temp->addVertex(baseId + 1, qubit, VertexType::Z, verbose, Phase(1, 2));
    ZXVertex *out = temp->addOutput(baseId - 2, qubit, verbose);
    temp->addEdge(in, S, EdgeType::SIMPLE, verbose);
    temp->addEdge(S, out, EdgeType::SIMPLE, verbose);
>>>>>>> e70b3235
    temp->setInputHash(qubit, in);
    temp->setOutputHash(qubit, out);
    baseId++;
    return temp;
}

ZXGraph *TGate::getZXform(size_t &baseId, bool silent)
{
    ZXGraph *temp = new ZXGraph(_id);
    size_t qubit = _qubits[0]._qubit;
<<<<<<< HEAD
    ZXVertex* in = temp->addInput(baseId + 2, qubit);
    ZXVertex* T = temp->addVertex(baseId + 1, qubit, VertexType::Z, Phase(1, 4));
    ZXVertex* out = temp->addOutput(baseId + 3, qubit);
    temp->addEdge(in, T, EdgeType::SIMPLE, silent);
    temp->addEdge(T, out, EdgeType::SIMPLE, silent);
=======
    ZXVertex *in = temp->addInput(baseId - 1, qubit, verbose);
    ZXVertex *T = temp->addVertex(baseId + 1, qubit, VertexType::Z, verbose, Phase(1, 4));
    ZXVertex *out = temp->addOutput(baseId - 2, qubit, verbose);
    temp->addEdge(in, T, EdgeType::SIMPLE, verbose);
    temp->addEdge(T, out, EdgeType::SIMPLE, verbose);
>>>>>>> e70b3235
    temp->setInputHash(qubit, in);
    temp->setOutputHash(qubit, out);
    baseId++;
    return temp;
}

ZXGraph *TDGGate::getZXform(size_t &baseId, bool silent)
{
    ZXGraph *temp = new ZXGraph(_id);
    size_t qubit = _qubits[0]._qubit;
<<<<<<< HEAD
    ZXVertex* in = temp->addInput(baseId + 2, qubit);
    ZXVertex* TDG = temp->addVertex(baseId + 1, qubit, VertexType::Z, Phase(-1, 4));
    ZXVertex* out = temp->addOutput(baseId + 3, qubit);
    temp->addEdge(in, TDG, EdgeType::SIMPLE, silent);
    temp->addEdge(TDG, out, EdgeType::SIMPLE, silent);
=======
    ZXVertex *in = temp->addInput(baseId - 1, qubit, verbose);
    ZXVertex *TDG = temp->addVertex(baseId + 1, qubit, VertexType::Z, verbose, Phase(-1, 4));
    ZXVertex *out = temp->addOutput(baseId - 2, qubit, verbose);
    temp->addEdge(in, TDG, EdgeType::SIMPLE, verbose);
    temp->addEdge(TDG, out, EdgeType::SIMPLE, verbose);
>>>>>>> e70b3235
    temp->setInputHash(qubit, in);
    temp->setOutputHash(qubit, out);
    baseId++;
    return temp;
}

ZXGraph *RZGate::getZXform(size_t &baseId, bool silent)
{
    ZXGraph *temp = new ZXGraph(_id);
    size_t qubit = _qubits[0]._qubit;
<<<<<<< HEAD
    ZXVertex* in = temp->addInput(baseId + 2, qubit);
    ZXVertex* RZ = temp->addVertex(baseId + 1, qubit, VertexType::Z, Phase(_rotatePhase));
    ZXVertex* out = temp->addOutput(baseId + 3, qubit);
    temp->addEdge(in, RZ, EdgeType::SIMPLE, silent);
    temp->addEdge(RZ, out, EdgeType::SIMPLE, silent);
=======
    ZXVertex *in = temp->addInput(baseId - 1, qubit, verbose);
    ZXVertex *RZ = temp->addVertex(baseId + 1, qubit, VertexType::Z, verbose, Phase(_rotatePhase));
    ZXVertex *out = temp->addOutput(baseId - 2, qubit, verbose);
    temp->addEdge(in, RZ, EdgeType::SIMPLE, verbose);
    temp->addEdge(RZ, out, EdgeType::SIMPLE, verbose);
>>>>>>> e70b3235
    temp->setInputHash(qubit, in);
    temp->setOutputHash(qubit, out);
    baseId++;
    return temp;
}

ZXGraph *CZGate::getZXform(size_t &baseId, bool silent)
{
    ZXGraph *temp = new ZXGraph(_id);
    size_t ctrl_qubit = _qubits[0]._isTarget ? _qubits[1]._qubit : _qubits[0]._qubit;
    size_t targ_qubit = _qubits[0]._isTarget ? _qubits[0]._qubit : _qubits[1]._qubit;
<<<<<<< HEAD
    ZXVertex* in_ctrl = temp->addInput(baseId + 3, ctrl_qubit);
    ZXVertex* in_targ = temp->addInput(baseId + 4, targ_qubit);
    ZXVertex* ctrl = temp->addVertex(baseId + 1, ctrl_qubit, VertexType::Z, Phase(0));
    ZXVertex* targZ = temp->addVertex(baseId + 2, targ_qubit, VertexType::Z, Phase(0));
    ZXVertex* out_ctrl = temp->addOutput(baseId + 5, ctrl_qubit);
    ZXVertex* out_targ = temp->addOutput(baseId + 6, targ_qubit);
    temp->addEdge(in_ctrl, ctrl, EdgeType::SIMPLE, silent);
    temp->addEdge(ctrl, out_ctrl, EdgeType::SIMPLE, silent);
    temp->addEdge(in_targ, targZ, EdgeType::SIMPLE, silent);
    temp->addEdge(targZ, out_targ, EdgeType::SIMPLE, silent);
    temp->addEdge(ctrl, targZ, EdgeType::HADAMARD, silent);
=======
    ZXVertex *in_ctrl = temp->addInput(baseId - 1, ctrl_qubit, verbose);
    ZXVertex *in_targ = temp->addInput(baseId - 2, targ_qubit, verbose);
    ZXVertex *ctrl = temp->addVertex(baseId + 1, ctrl_qubit, VertexType::Z, verbose, Phase(0));
    ZXVertex *targZ = temp->addVertex(baseId + 2, targ_qubit, VertexType::Z, verbose, Phase(0));
    ZXVertex *out_ctrl = temp->addOutput(baseId - 3, ctrl_qubit, verbose);
    ZXVertex *out_targ = temp->addOutput(baseId - 4, targ_qubit, verbose);
    temp->addEdge(in_ctrl, ctrl, EdgeType::SIMPLE, verbose);
    temp->addEdge(ctrl, out_ctrl, EdgeType::SIMPLE, verbose);
    temp->addEdge(in_targ, targZ, EdgeType::SIMPLE, verbose);
    temp->addEdge(targZ, out_targ, EdgeType::SIMPLE, verbose);
    temp->addEdge(ctrl, targZ, EdgeType::HADAMARD, verbose);
>>>>>>> e70b3235
    temp->setInputHash(ctrl_qubit, in_ctrl);
    temp->setOutputHash(ctrl_qubit, out_ctrl);
    temp->setInputHash(targ_qubit, in_targ);
    temp->setOutputHash(targ_qubit, out_targ);
    baseId += 2;
    return temp;
}<|MERGE_RESOLUTION|>--- conflicted
+++ resolved
@@ -22,19 +22,11 @@
 {
     ZXGraph *temp = new ZXGraph(_id);
     size_t qubit = _qubits[0]._qubit;
-<<<<<<< HEAD
-    ZXVertex* in = temp->addInput(baseId + 2, qubit);
-    ZXVertex* H = temp->addVertex(baseId + 1, qubit, VertexType::H_BOX, Phase(1)); // pi
-    ZXVertex* out = temp->addOutput(baseId + 3, qubit);
-    temp->addEdge(in, H, EdgeType::SIMPLE, silent);
-    temp->addEdge(H, out, EdgeType::SIMPLE, silent);
-=======
-    ZXVertex *in = temp->addInput(baseId - 1, qubit, verbose);
+    ZXVertex *in = temp->addInput(baseId + 2, qubit, verbose);
     ZXVertex *H = temp->addVertex(baseId + 1, qubit, VertexType::H_BOX, verbose, Phase(1)); // pi
-    ZXVertex *out = temp->addOutput(baseId - 2, qubit, verbose);
+    ZXVertex *out = temp->addOutput(baseId + 3, qubit, verbose);
     temp->addEdge(in, H, EdgeType::SIMPLE, verbose);
     temp->addEdge(H, out, EdgeType::SIMPLE, verbose);
->>>>>>> e70b3235
     temp->setInputHash(qubit, in);
     temp->setOutputHash(qubit, out);
     baseId++;
@@ -45,19 +37,11 @@
 {
     ZXGraph *temp = new ZXGraph(_id);
     size_t qubit = _qubits[0]._qubit;
-<<<<<<< HEAD
-    ZXVertex* in = temp->addInput(baseId + 2, qubit);
-    ZXVertex* X = temp->addVertex(baseId + 1, qubit, VertexType::X, Phase(1)); // pi
-    ZXVertex* out = temp->addOutput(baseId + 3, qubit);
-    temp->addEdge(in, X, EdgeType::SIMPLE, silent);
-    temp->addEdge(X, out, EdgeType::SIMPLE, silent);
-=======
-    ZXVertex *in = temp->addInput(baseId - 1, qubit, verbose);
+    ZXVertex *in = temp->addInput(baseId + 2, qubit, verbose);
     ZXVertex *X = temp->addVertex(baseId + 1, qubit, VertexType::X, verbose, Phase(1)); // pi
-    ZXVertex *out = temp->addOutput(baseId - 2, qubit, verbose);
+    ZXVertex *out = temp->addOutput(baseId + 3, qubit, verbose);
     temp->addEdge(in, X, EdgeType::SIMPLE, verbose);
     temp->addEdge(X, out, EdgeType::SIMPLE, verbose);
->>>>>>> e70b3235
     temp->setInputHash(qubit, in);
     temp->setOutputHash(qubit, out);
     baseId++;
@@ -68,19 +52,11 @@
 {
     ZXGraph *temp = new ZXGraph(_id);
     size_t qubit = _qubits[0]._qubit;
-<<<<<<< HEAD
-    ZXVertex* in = temp->addInput(baseId + 2, qubit);
-    ZXVertex* SX = temp->addVertex(baseId + 1, qubit, VertexType::X, Phase(1, 2)); // pi/2
-    ZXVertex* out = temp->addOutput(baseId + 3, qubit);
-    temp->addEdge(in, SX, EdgeType::SIMPLE, silent);
-    temp->addEdge(SX, out, EdgeType::SIMPLE, silent);
-=======
-    ZXVertex *in = temp->addInput(baseId - 1, qubit, verbose);
+    ZXVertex *in = temp->addInput(baseId + 2, qubit, verbose);
     ZXVertex *SX = temp->addVertex(baseId + 1, qubit, VertexType::X, verbose, Phase(1, 2)); // pi/2
-    ZXVertex *out = temp->addOutput(baseId - 2, qubit, verbose);
+    ZXVertex *out = temp->addOutput(baseId + 3, qubit, verbose);
     temp->addEdge(in, SX, EdgeType::SIMPLE, verbose);
     temp->addEdge(SX, out, EdgeType::SIMPLE, verbose);
->>>>>>> e70b3235
     temp->setInputHash(qubit, in);
     temp->setOutputHash(qubit, out);
     baseId++;
@@ -92,31 +68,17 @@
     ZXGraph *temp = new ZXGraph(_id);
     size_t ctrl_qubit = _qubits[0]._isTarget ? _qubits[1]._qubit : _qubits[0]._qubit;
     size_t targ_qubit = _qubits[0]._isTarget ? _qubits[0]._qubit : _qubits[1]._qubit;
-<<<<<<< HEAD
-    ZXVertex* in_ctrl = temp->addInput(baseId + 3, ctrl_qubit);
-    ZXVertex* in_targ = temp->addInput(baseId + 4, targ_qubit);
-    ZXVertex* ctrl = temp->addVertex(baseId + 1, ctrl_qubit, VertexType::Z, Phase(0));
-    ZXVertex* targX = temp->addVertex(baseId + 2, targ_qubit, VertexType::X, Phase(0));
-    ZXVertex* out_ctrl = temp->addOutput(baseId + 5, ctrl_qubit);
-    ZXVertex* out_targ = temp->addOutput(baseId + 6, targ_qubit);
-    temp->addEdge(in_ctrl, ctrl, EdgeType::SIMPLE, silent);
-    temp->addEdge(ctrl, out_ctrl, EdgeType::SIMPLE, silent);
-    temp->addEdge(in_targ, targX, EdgeType::SIMPLE, silent);
-    temp->addEdge(targX, out_targ, EdgeType::SIMPLE, silent);
-    temp->addEdge(ctrl, targX, EdgeType::SIMPLE, silent);
-=======
-    ZXVertex *in_ctrl = temp->addInput(baseId - 1, ctrl_qubit, verbose);
-    ZXVertex *in_targ = temp->addInput(baseId - 2, targ_qubit, verbose);
+    ZXVertex *in_ctrl = temp->addInput(baseId + 3, ctrl_qubit, verbose);
+    ZXVertex *in_targ = temp->addInput(baseId + 4, targ_qubit, verbose);
     ZXVertex *ctrl = temp->addVertex(baseId + 1, ctrl_qubit, VertexType::Z, verbose, Phase(0));
     ZXVertex *targX = temp->addVertex(baseId + 2, targ_qubit, VertexType::X, verbose, Phase(0));
-    ZXVertex *out_ctrl = temp->addOutput(baseId - 3, ctrl_qubit, verbose);
-    ZXVertex *out_targ = temp->addOutput(baseId - 4, targ_qubit, verbose);
+    ZXVertex *out_ctrl = temp->addOutput(baseId + 5, ctrl_qubit, verbose);
+    ZXVertex *out_targ = temp->addOutput(baseId + 6, targ_qubit, verbose);
     temp->addEdge(in_ctrl, ctrl, EdgeType::SIMPLE, verbose);
     temp->addEdge(ctrl, out_ctrl, EdgeType::SIMPLE, verbose);
     temp->addEdge(in_targ, targX, EdgeType::SIMPLE, verbose);
     temp->addEdge(targX, out_targ, EdgeType::SIMPLE, verbose);
     temp->addEdge(ctrl, targX, EdgeType::SIMPLE, verbose);
->>>>>>> e70b3235
     temp->setInputHash(ctrl_qubit, in_ctrl);
     temp->setOutputHash(ctrl_qubit, out_ctrl);
     temp->setInputHash(targ_qubit, in_targ);
@@ -129,19 +91,11 @@
 {
     ZXGraph *temp = new ZXGraph(_id);
     size_t qubit = _qubits[0]._qubit;
-<<<<<<< HEAD
-    ZXVertex* in = temp->addInput(baseId + 2, qubit);
-    ZXVertex* Z = temp->addVertex(baseId + 1, qubit, VertexType::Z, Phase(1));
-    ZXVertex* out = temp->addOutput(baseId + 3, qubit);
-    temp->addEdge(in, Z, EdgeType::SIMPLE, silent);
-    temp->addEdge(Z, out, EdgeType::SIMPLE, silent);
-=======
-    ZXVertex *in = temp->addInput(baseId - 1, qubit, verbose);
+    ZXVertex *in = temp->addInput(baseId + 2, qubit, verbose);
     ZXVertex *Z = temp->addVertex(baseId + 1, qubit, VertexType::Z, verbose, Phase(1));
-    ZXVertex *out = temp->addOutput(baseId - 2, qubit, verbose);
+    ZXVertex *out = temp->addOutput(baseId + 3, qubit, verbose);
     temp->addEdge(in, Z, EdgeType::SIMPLE, verbose);
     temp->addEdge(Z, out, EdgeType::SIMPLE, verbose);
->>>>>>> e70b3235
     temp->setInputHash(qubit, in);
     temp->setOutputHash(qubit, out);
     baseId++;
@@ -152,19 +106,11 @@
 {
     ZXGraph *temp = new ZXGraph(_id);
     size_t qubit = _qubits[0]._qubit;
-<<<<<<< HEAD
-    ZXVertex* in = temp->addInput(baseId + 2, qubit);
-    ZXVertex* S = temp->addVertex(baseId + 1, qubit, VertexType::Z, Phase(1, 2));
-    ZXVertex* out = temp->addOutput(baseId + 3, qubit);
-    temp->addEdge(in, S, EdgeType::SIMPLE, silent);
-    temp->addEdge(S, out, EdgeType::SIMPLE, silent);
-=======
-    ZXVertex *in = temp->addInput(baseId - 1, qubit, verbose);
+    ZXVertex *in = temp->addInput(baseId + 2, qubit, verbose);
     ZXVertex *S = temp->addVertex(baseId + 1, qubit, VertexType::Z, verbose, Phase(1, 2));
-    ZXVertex *out = temp->addOutput(baseId - 2, qubit, verbose);
+    ZXVertex *out = temp->addOutput(baseId + 3, qubit, verbose);
     temp->addEdge(in, S, EdgeType::SIMPLE, verbose);
     temp->addEdge(S, out, EdgeType::SIMPLE, verbose);
->>>>>>> e70b3235
     temp->setInputHash(qubit, in);
     temp->setOutputHash(qubit, out);
     baseId++;
@@ -175,19 +121,11 @@
 {
     ZXGraph *temp = new ZXGraph(_id);
     size_t qubit = _qubits[0]._qubit;
-<<<<<<< HEAD
-    ZXVertex* in = temp->addInput(baseId + 2, qubit);
-    ZXVertex* T = temp->addVertex(baseId + 1, qubit, VertexType::Z, Phase(1, 4));
-    ZXVertex* out = temp->addOutput(baseId + 3, qubit);
-    temp->addEdge(in, T, EdgeType::SIMPLE, silent);
-    temp->addEdge(T, out, EdgeType::SIMPLE, silent);
-=======
-    ZXVertex *in = temp->addInput(baseId - 1, qubit, verbose);
+    ZXVertex *in = temp->addInput(baseId + 2, qubit, verbose);
     ZXVertex *T = temp->addVertex(baseId + 1, qubit, VertexType::Z, verbose, Phase(1, 4));
-    ZXVertex *out = temp->addOutput(baseId - 2, qubit, verbose);
+    ZXVertex *out = temp->addOutput(baseId + 3, qubit, verbose);
     temp->addEdge(in, T, EdgeType::SIMPLE, verbose);
     temp->addEdge(T, out, EdgeType::SIMPLE, verbose);
->>>>>>> e70b3235
     temp->setInputHash(qubit, in);
     temp->setOutputHash(qubit, out);
     baseId++;
@@ -198,19 +136,11 @@
 {
     ZXGraph *temp = new ZXGraph(_id);
     size_t qubit = _qubits[0]._qubit;
-<<<<<<< HEAD
-    ZXVertex* in = temp->addInput(baseId + 2, qubit);
-    ZXVertex* TDG = temp->addVertex(baseId + 1, qubit, VertexType::Z, Phase(-1, 4));
-    ZXVertex* out = temp->addOutput(baseId + 3, qubit);
-    temp->addEdge(in, TDG, EdgeType::SIMPLE, silent);
-    temp->addEdge(TDG, out, EdgeType::SIMPLE, silent);
-=======
-    ZXVertex *in = temp->addInput(baseId - 1, qubit, verbose);
+    ZXVertex *in = temp->addInput(baseId + 2, qubit, verbose);
     ZXVertex *TDG = temp->addVertex(baseId + 1, qubit, VertexType::Z, verbose, Phase(-1, 4));
-    ZXVertex *out = temp->addOutput(baseId - 2, qubit, verbose);
+    ZXVertex *out = temp->addOutput(baseId + 3, qubit, verbose);
     temp->addEdge(in, TDG, EdgeType::SIMPLE, verbose);
     temp->addEdge(TDG, out, EdgeType::SIMPLE, verbose);
->>>>>>> e70b3235
     temp->setInputHash(qubit, in);
     temp->setOutputHash(qubit, out);
     baseId++;
@@ -221,19 +151,11 @@
 {
     ZXGraph *temp = new ZXGraph(_id);
     size_t qubit = _qubits[0]._qubit;
-<<<<<<< HEAD
-    ZXVertex* in = temp->addInput(baseId + 2, qubit);
-    ZXVertex* RZ = temp->addVertex(baseId + 1, qubit, VertexType::Z, Phase(_rotatePhase));
-    ZXVertex* out = temp->addOutput(baseId + 3, qubit);
-    temp->addEdge(in, RZ, EdgeType::SIMPLE, silent);
-    temp->addEdge(RZ, out, EdgeType::SIMPLE, silent);
-=======
-    ZXVertex *in = temp->addInput(baseId - 1, qubit, verbose);
+    ZXVertex *in = temp->addInput(baseId + 2, qubit, verbose);
     ZXVertex *RZ = temp->addVertex(baseId + 1, qubit, VertexType::Z, verbose, Phase(_rotatePhase));
-    ZXVertex *out = temp->addOutput(baseId - 2, qubit, verbose);
+    ZXVertex *out = temp->addOutput(baseId + 3, qubit, verbose);
     temp->addEdge(in, RZ, EdgeType::SIMPLE, verbose);
     temp->addEdge(RZ, out, EdgeType::SIMPLE, verbose);
->>>>>>> e70b3235
     temp->setInputHash(qubit, in);
     temp->setOutputHash(qubit, out);
     baseId++;
@@ -245,31 +167,17 @@
     ZXGraph *temp = new ZXGraph(_id);
     size_t ctrl_qubit = _qubits[0]._isTarget ? _qubits[1]._qubit : _qubits[0]._qubit;
     size_t targ_qubit = _qubits[0]._isTarget ? _qubits[0]._qubit : _qubits[1]._qubit;
-<<<<<<< HEAD
-    ZXVertex* in_ctrl = temp->addInput(baseId + 3, ctrl_qubit);
-    ZXVertex* in_targ = temp->addInput(baseId + 4, targ_qubit);
-    ZXVertex* ctrl = temp->addVertex(baseId + 1, ctrl_qubit, VertexType::Z, Phase(0));
-    ZXVertex* targZ = temp->addVertex(baseId + 2, targ_qubit, VertexType::Z, Phase(0));
-    ZXVertex* out_ctrl = temp->addOutput(baseId + 5, ctrl_qubit);
-    ZXVertex* out_targ = temp->addOutput(baseId + 6, targ_qubit);
-    temp->addEdge(in_ctrl, ctrl, EdgeType::SIMPLE, silent);
-    temp->addEdge(ctrl, out_ctrl, EdgeType::SIMPLE, silent);
-    temp->addEdge(in_targ, targZ, EdgeType::SIMPLE, silent);
-    temp->addEdge(targZ, out_targ, EdgeType::SIMPLE, silent);
-    temp->addEdge(ctrl, targZ, EdgeType::HADAMARD, silent);
-=======
-    ZXVertex *in_ctrl = temp->addInput(baseId - 1, ctrl_qubit, verbose);
-    ZXVertex *in_targ = temp->addInput(baseId - 2, targ_qubit, verbose);
+    ZXVertex *in_ctrl = temp->addInput(baseId + 3, ctrl_qubit, verbose);
+    ZXVertex *in_targ = temp->addInput(baseId + 4, targ_qubit, verbose);
     ZXVertex *ctrl = temp->addVertex(baseId + 1, ctrl_qubit, VertexType::Z, verbose, Phase(0));
     ZXVertex *targZ = temp->addVertex(baseId + 2, targ_qubit, VertexType::Z, verbose, Phase(0));
-    ZXVertex *out_ctrl = temp->addOutput(baseId - 3, ctrl_qubit, verbose);
-    ZXVertex *out_targ = temp->addOutput(baseId - 4, targ_qubit, verbose);
+    ZXVertex *out_ctrl = temp->addOutput(baseId + 5, ctrl_qubit, verbose);
+    ZXVertex *out_targ = temp->addOutput(baseId + 6, targ_qubit, verbose);
     temp->addEdge(in_ctrl, ctrl, EdgeType::SIMPLE, verbose);
     temp->addEdge(ctrl, out_ctrl, EdgeType::SIMPLE, verbose);
     temp->addEdge(in_targ, targZ, EdgeType::SIMPLE, verbose);
     temp->addEdge(targZ, out_targ, EdgeType::SIMPLE, verbose);
     temp->addEdge(ctrl, targZ, EdgeType::HADAMARD, verbose);
->>>>>>> e70b3235
     temp->setInputHash(ctrl_qubit, in_ctrl);
     temp->setOutputHash(ctrl_qubit, out_ctrl);
     temp->setInputHash(targ_qubit, in_targ);
