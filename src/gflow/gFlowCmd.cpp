/****************************************************************************
  FileName     [ gFlowCmd.cpp ]
  PackageName  [ gflow ]
  Synopsis     [ Define gflow package commands ]
  Author       [ Mu-Te (Joshua) Lau ]
  Copyright    [ Copyleft(c) 2022-present DVLab, GIEE, NTU, Taiwan ]
****************************************************************************/

#include "gFlowCmd.h"

#include <iomanip>

#include "gFlow.h"
#include "zxGraph.h"
#include "zxGraphMgr.h"

using namespace std;

extern ZXGraphMgr *zxGraphMgr;
extern size_t verbose;

bool initGFlowCmd() {
    if (!cmdMgr->regCmd("ZXGGFlow", 5, new ZXGGFlowCmd)) {
        cerr << "Registering \"gflow\" commands fails... exiting" << endl;
        return false;
    }
    return true;
}

//----------------------------------------------------------------------
//    ZXGGFlow [-All | -Summary | -Levels | -CorrectionSets] [-Disjoint]
//----------------------------------------------------------------------
CmdExecStatus
ZXGGFlowCmd::exec(const string &option) {
    enum class GFLOW_PRINT_MODE {
        ALL,
        LEVELS,
        CORRECTION_SETS,
        SUMMARY,
        ERROR
    };
<<<<<<< HEAD
    vector<string> options;  
    if (!lexOptions(option, options)) return CMD_EXEC_ERROR;
=======
    string token;
    if (!lexSingleOption(option, token, true)) return CMD_EXEC_ERROR;
>>>>>>> e593b933

    if (zxGraphMgr->getgListItr() == zxGraphMgr->getGraphList().end()) {
        cerr << "Error: ZX-graph list is empty now. Please ZXNew before ZXGGFlow." << endl;
        return CMD_EXEC_ERROR;
    }
    GFlow gflow(zxGraphMgr->getGraph());

    CMD_N_OPTS_AT_MOST_OR_RETURN(options, 2);

    GFLOW_PRINT_MODE mode = GFLOW_PRINT_MODE::SUMMARY;
    bool doDisjoint = false;
    bool doMode = false;

    for (size_t i = 0; i < options.size(); ++i) {
        if (myStrNCmp("-All", options[i], 2) == 0) {
            if (doMode) return errorOption(CMD_OPT_EXTRA, options[i]);
            mode = GFLOW_PRINT_MODE::ALL;
            doMode = true;
        } else if (myStrNCmp("-Levels", options[i], 2) == 0) {
            if (doMode) return errorOption(CMD_OPT_EXTRA, options[i]);
            mode = GFLOW_PRINT_MODE::LEVELS;
            doMode = true;
        } else if (myStrNCmp("-Correctionsets", options[i], 2) == 0) {
            if (doMode) return errorOption(CMD_OPT_EXTRA, options[i]);
            mode = GFLOW_PRINT_MODE::CORRECTION_SETS;
            doMode = true;
        } else if (myStrNCmp("-Summary", options[i], 2) == 0) {
            if (doMode) return errorOption(CMD_OPT_EXTRA, options[i]);
            mode = GFLOW_PRINT_MODE::SUMMARY;
            doMode = true;
        } else if (myStrNCmp("-Disjoint", options[i], 2) == 0) {
            if (doDisjoint) return errorOption(CMD_OPT_EXTRA, options[i]);
            doDisjoint = true;
        } else {
            return errorOption(CMD_OPT_ILLEGAL, options[i]);
        }
    }
<<<<<<< HEAD
    
    gflow.calculate(doDisjoint);
    
=======
    gflow.calculate();

>>>>>>> e593b933
    switch (mode) {
        case GFLOW_PRINT_MODE::ALL:
            gflow.print();
            gflow.printSummary();
            if (!gflow.isValid()) gflow.printFailedVertices();
            break;
        case GFLOW_PRINT_MODE::LEVELS:
            gflow.printLevels();
            gflow.printSummary();
            if (!gflow.isValid()) gflow.printFailedVertices();
            break;
        case GFLOW_PRINT_MODE::CORRECTION_SETS:
            gflow.printCorrectionSets();
            gflow.printSummary();
            break;
        case GFLOW_PRINT_MODE::SUMMARY:
            gflow.printSummary();
            if (!gflow.isValid()) gflow.printFailedVertices();
            break;
        default:
            break;
    }

    return CMD_EXEC_DONE;
}

void ZXGGFlowCmd::usage(ostream &os) const {
    os << "Usage: ZXGGFlow [-All | -Summary | -Levels | -CorrectionSets] [-Disjoint]" << endl;
}

void ZXGGFlowCmd::help() const {
    cout << setw(15) << left << "ZXGGFlow: "
         << "calculate the generalized flow of current ZX-graph.\n";
}<|MERGE_RESOLUTION|>--- conflicted
+++ resolved
@@ -39,13 +39,8 @@
         SUMMARY,
         ERROR
     };
-<<<<<<< HEAD
     vector<string> options;  
     if (!lexOptions(option, options)) return CMD_EXEC_ERROR;
-=======
-    string token;
-    if (!lexSingleOption(option, token, true)) return CMD_EXEC_ERROR;
->>>>>>> e593b933
 
     if (zxGraphMgr->getgListItr() == zxGraphMgr->getGraphList().end()) {
         cerr << "Error: ZX-graph list is empty now. Please ZXNew before ZXGGFlow." << endl;
@@ -83,14 +78,9 @@
             return errorOption(CMD_OPT_ILLEGAL, options[i]);
         }
     }
-<<<<<<< HEAD
     
     gflow.calculate(doDisjoint);
     
-=======
-    gflow.calculate();
-
->>>>>>> e593b933
     switch (mode) {
         case GFLOW_PRINT_MODE::ALL:
             gflow.print();
