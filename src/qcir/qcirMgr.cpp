/****************************************************************************
  FileName     [ qcirMgr.cpp ]
  PackageName  [ qcir ]
  Synopsis     [ Define qcir manager functions ]
  Author       [ Chin-Yi Cheng ]
  Copyright    [ Copyleft(c) 2022-present DVLab, GIEE, NTU, Taiwan ]
****************************************************************************/

#include <vector>
#include <string>
#include <iomanip>
#include <fstream>
#include <iostream>
#include <algorithm>
#include <cassert>
#include "qcirMgr.h"

using namespace std;
QCirMgr *qCirMgr = 0;

QCirGate *QCirMgr::getGate(size_t id) const
{
    for (size_t i = 0; i < _qgate.size(); i++)
    {
        if (_qgate[i]->getId() == id)
            return _qgate[i];
    }
    return NULL;
}
QCirQubit *QCirMgr::getQubit(size_t id) const
{
    for (size_t i = 0; i < _qubits.size(); i++)
    {
        if (_qubits[i]->getId() == id)
            return _qubits[i];
    }
    return NULL;
}
void QCirMgr::printSummary()
{
    if (_dirty)
        updateGateTime();
    cout << "Listed by gate ID" << endl;
    for (size_t i = 0; i < _qgate.size(); i++)
    {
        _qgate[i]->printGate();
    }
}
void QCirMgr::printQubits()
{
    if (_dirty)
        updateGateTime();

    for (size_t i = 0; i < _qubits.size(); i++)
        _qubits[i]->printBitLine();
}
bool QCirMgr::printGateInfo(size_t id, bool showTime)
{
    if (getGate(id) != NULL)
    {
        if (showTime && _dirty)
            updateGateTime();
        getGate(id)->printGateInfo(showTime);
        return true;
    }
    else
    {
        cerr << "Error: id " << id << " not found!!" << endl;
        return false;
    }
}
void QCirMgr::addQubit(size_t num)
{
    for (size_t i = 0; i < num; i++)
    {
        QCirQubit *temp = new QCirQubit(_qubitId);
        _qubits.push_back(temp);
        _qubitId++;
    }
}
void QCirMgr::DFS(QCirGate *currentGate)
{
    currentGate->setVisited(_globalDFScounter);

    vector<BitInfo> Info = currentGate->getQubits();
    for (size_t i = 0; i < Info.size(); i++)
    {
        if ((Info[i])._child != NULL)
        {
            if (!((Info[i])._child->isVisited(_globalDFScounter)))
            {
                DFS((Info[i])._child);
            }
        }
    }
    _topoOrder.push_back(currentGate);
}
void QCirMgr::updateTopoOrder()
{
    _topoOrder.clear();
    _globalDFScounter++;
    QCirGate *dummy = new HGate(-1);

    for (size_t i = 0; i < _qubits.size(); i++)
    {
        dummy->addDummyChild(_qubits[i]->getFirst());
    }
    DFS(dummy);
    _topoOrder.pop_back(); // pop dummy
    reverse(_topoOrder.begin(), _topoOrder.end());
    assert(_topoOrder.size() == _qgate.size());
}
// An easy checker for lambda function
bool QCirMgr::printTopoOrder()
{
    auto testLambda = [](QCirGate *G)
    {
        cout << G->getId() << endl;
    };
    topoTraverse(testLambda);
    return true;
}
void QCirMgr::updateGateTime()
{
    auto Lambda = [](QCirGate *currentGate)
    {
        vector<BitInfo> Info = currentGate->getQubits();
        size_t max_time = 0;
        for (size_t i = 0; i < Info.size(); i++)
        {
            if (Info[i]._parent == NULL)
                continue;
            if (Info[i]._parent->getTime() + 1 > max_time)
                max_time = Info[i]._parent->getTime() + 1;
        }
        currentGate->setTime(max_time);
    };
    topoTraverse(Lambda);
}
void QCirMgr::printZXTopoOrder()
{
    auto Lambda = [this](QCirGate *G)
    {
        cout << "Gate " << G->getId() << " (" << G->getTypeStr() << ")" << endl;
        ZXGraph* tmp = G->getZXform(_ZXNodeId);
        tmp -> printVertices();
    };
    topoTraverse(Lambda);
}
void QCirMgr::mapping(bool silent)
{
    updateTopoOrder();
    _ZXG->clearPtrs();
    _ZXG->clearGraph();
    // _ZXG->clearHashes();
    delete _ZXG;
    _ZXG = new ZXGraph(0);
    _ZXNodeId = 0;
    size_t maxInput = 0;
    for(size_t i=0; i<_qubits.size(); i++){
        if (_qubits[i]->getId() > maxInput)
            maxInput = _qubits[i]->getId();
        _ZXG -> setInputHash(_qubits[i]->getId(), _ZXG -> addInput( 2*(_qubits[i]->getId()), _qubits[i]->getId()));
        _ZXG -> setOutputHash(_qubits[i]->getId(), _ZXG -> addOutput( 2*(_qubits[i]->getId()) + 1, _qubits[i]->getId()));
        _ZXG -> addEdgeById( 2*(_qubits[i]->getId()), 2*(_qubits[i]->getId()) + 1, EdgeType::SIMPLE);
        if (!silent) cout << "Add Qubit " << _qubits[i]->getId() << " inp: " << 2*(_qubits[i]->getId()) << " oup: " << 2*(_qubits[i]->getId())+1 << endl;
    }
    _ZXNodeId = 2*(maxInput+ 1)-1;
    if (!silent) cout << "ZXnode start from " << _ZXNodeId << endl << endl;
    auto Lambda = [this, silent](QCirGate *G)
    {
        if (!silent)  cout << "Gate " << G->getId() << " (" << G->getTypeStr() << ")" << endl;
        ZXGraph* tmp = G->getZXform(_ZXNodeId);
        // this -> ZXConcatenate(tmp, silent);
        this -> _ZXG -> concatenate(tmp, false, silent);
        if (!silent)  cout << "---------------------------------" << endl;
    };
    topoTraverse(Lambda);
    _ZXG -> cleanRedundantEdges();
    _ZXG -> printVertices();
}
bool QCirMgr::removeQubit(size_t id)
{
    // Delete the ancilla only if whole line is empty
    QCirQubit *target = getQubit(id);
    if (target == NULL)
    {
        cerr << "Error: id " << id << " not found!!" << endl;
        return false;
    }
    else
    {
        if (target->getLast() != NULL || target->getFirst() != NULL)
        {
            cerr << "Error: id " << id << " is not an empty qubit!!" << endl;
            return false;
        }
        else
        {
            _qubits.erase(remove(_qubits.begin(), _qubits.end(), target), _qubits.end());
            return true;
        }
    }
}

void QCirMgr::addGate(string type, vector<size_t> bits, Phase phase, bool append)
{
    QCirGate *temp = NULL;
    for_each(type.begin(), type.end(), [](char &c)
             { c = ::tolower(c); });
    if (type == "h")
        temp = new HGate(_gateId);
    else if (type == "z")
        temp = new ZGate(_gateId);
    else if (type == "s")
        temp = new SGate(_gateId);
    else if (type == "t")
        temp = new TGate(_gateId);
    else if (type == "tdg")
        temp = new TDGGate(_gateId);
    else if (type == "p")
        temp = new RZGate(_gateId);
    else if (type == "cz")
        temp = new CZGate(_gateId);
<<<<<<< HEAD
    else if (type == "x")
=======
    else if (type == "x" || type == "not")
>>>>>>> dcb3474b
        temp = new XGate(_gateId);
    else if (type == "y")
        temp = new YGate(_gateId);
    else if (type == "sx" || type == "x_1_2")
        temp = new SXGate(_gateId);
<<<<<<< HEAD
    else if (type == "cx")
=======
    else if (type == "sy" || type == "y_1_2")
        temp = new SYGate(_gateId);
    else if (type == "cx" || type == "cnot")
>>>>>>> dcb3474b
        temp = new CXGate(_gateId);
    else if (type == "ccx" || type== "ccnot")
        temp = new CCXGate(_gateId);
    else if (type == "ccz")
        temp = new CCZGate(_gateId);
    // Note: rz and p has a little difference
    else if (type == "rz")
    {
        temp = new RZGate(_gateId);
        temp->setRotatePhase(phase);
<<<<<<< HEAD
    }

=======
    }  
    else if (type == "rx"){
        temp = new RXGate(_gateId);
        temp->setRotatePhase(phase);
    } 
>>>>>>> dcb3474b
    else
    {
        cerr << "Error: The gate " << type << " is not implement!!" << endl;
        return;
    }
    if (append)
    {
        size_t max_time = 0;
        for (size_t k = 0; k < bits.size(); k++)
        {
            size_t q = bits[k];
            temp->addQubit(q, k == bits.size() - 1); // target is the last one
            QCirQubit *target = getQubit(q);
            if (target->getLast() != NULL)
            {
                temp->setParent(q, target->getLast());
                target->getLast()->setChild(q, temp);
                if ((target->getLast()->getTime() + 1) > max_time)
                    max_time = target->getLast()->getTime() + 1;
            }
            else
                target->setFirst(temp);
            target->setLast(temp);
        }
        temp->setTime(max_time);
    }
    else
    {
        for (size_t k = 0; k < bits.size(); k++)
        {
            size_t q = bits[k];
            temp->addQubit(q, k == bits.size() - 1); // target is the last one
            QCirQubit *target = getQubit(q);
            if (target->getFirst() != NULL)
            {
                temp->setChild(q, target->getFirst());
                target->getFirst()->setParent(q, temp);
            }
            else
                target->setLast(temp);
            target->setFirst(temp);
        }
        _dirty = true;
    }
    _qgate.push_back(temp);
    _gateId++;
}

bool QCirMgr::removeGate(size_t id)
{
    QCirGate *target = getGate(id);
    if (target == NULL)
    {
        cerr << "ERROR: id " << id << " not found!!" << endl;
        return false;
    }
    else
    {
        vector<BitInfo> Info = target->getQubits();
        for (size_t i = 0; i < Info.size(); i++)
        {
            if (Info[i]._parent != NULL)
                Info[i]._parent->setChild(Info[i]._qubit, Info[i]._child);
            else
                getQubit(Info[i]._qubit)->setFirst(Info[i]._child);
            if (Info[i]._child != NULL)
                Info[i]._child->setParent(Info[i]._qubit, Info[i]._parent);
            else
                getQubit(Info[i]._qubit)->setLast(Info[i]._parent);
            Info[i]._parent = NULL;
            Info[i]._child = NULL;
        }
        _qgate.erase(remove(_qgate.begin(), _qgate.end(), target), _qgate.end());
        _dirty = true;
        return true;
    }
}

bool QCirMgr::parse(string filename)
{
    string lastname = filename.substr(filename.find_last_of('/')+1);
    //cerr << lastname << endl;
    string extension = (lastname.find('.')!= string::npos) ? lastname.substr(lastname.find_last_of('.')):"";
    //cerr << extension << endl;
    if (extension == ".qasm") return parseQASM(filename);
    else if (extension == ".qc") return parseQC(filename);
    else if (extension == ".qsim") return parseQSIM(filename);
    else if (extension == ".quipper") return parseQUIPPER(filename);
    else if (extension == ""){
        fstream verify;
        verify.open(filename.c_str(), ios::in);
        if (!verify.is_open()){
            cerr << "Cannot open the file \"" << filename << "\"!!" << endl;
            return false;
        }
        string first_item;
        verify >> first_item;
        //cerr << first_item << endl;

        if (first_item == "Inputs:") return parseQUIPPER(filename);
        else if (isdigit(first_item[0])) return parseQSIM(filename);
        else{
            cerr << "Do not support the file" << filename << endl;
            return false;
        }
        return true;
    }
    else 
    {
        cerr << "Do not support the file extension " << extension << endl;
        return false;    
    }
}

bool QCirMgr::parseQASM(string filename)
{
    // read file and open
    fstream qasm_file;
    string tmp;
    vector<string> record;
    qasm_file.open(filename.c_str(), ios::in);
    if (!qasm_file.is_open())
    {
        cerr << "Cannot open QASM \"" << filename << "\"!!" << endl;
        return false;
    }
    string str;
    for (int i = 0; i < 6; i++)
    {
        // OPENQASM 2.0;
        // include "qelib1.inc";
        // qreg q[int];
        qasm_file >> str;
    }
    // For netlist
    int nqubit = stoi(str.substr(str.find("[") + 1, str.size() - str.find("[") - 3));
    addQubit(nqubit);
    vector<string> single_list{"x", "sx", "s", "rz", "i", "h", "t", "tdg"};

    while (qasm_file >> str)
    {
        //cerr << str << endl;
        string space_delimiter = " ";
        string type = str.substr(0, str.find(" "));
        string phaseStr = (str.find("(") != string::npos) ? str.substr(str.find("(") + 1, str.length() - str.find("(") - 2) : "0";
        type = str.substr(0, str.find("("));
        string is_CX = type.substr(0, 2);
        string is_CRZ = type.substr(0, 3);
        if (is_CX != "cx" && is_CRZ != "crz")
        {
            if (find(begin(single_list), end(single_list), type) !=
                end(single_list))
            {
                qasm_file >> str;
                string singleQubitId = str.substr(2, str.size() - 4);
                size_t q = stoul(singleQubitId);
                vector<size_t> pin_id;
                pin_id.push_back(q); // targ
                Phase phase;
                phase.fromString(phaseStr);
                addGate(type, pin_id, phase, true);
            }
            else
            {
                if (type != "creg" && type != "qreg")
                {
                    cerr << "Unseen Gate " << type << endl;
                    return false;
                }
                else
                    qasm_file >> str;
            }
        }
        else
        {
            // Parse
            qasm_file >> str;
            string delimiter = ",";
            string token = str.substr(0, str.find(delimiter));
            string qubit_id = token.substr(2, token.size() - 3);
            size_t q1 = stoul(qubit_id);
            token = str.substr(str.find(delimiter) + 1,
                               str.size() - str.find(delimiter) - 2);
            qubit_id = token.substr(2, token.size() - 3);
            size_t q2 = stoul(qubit_id);
            vector<size_t> pin_id;
            pin_id.push_back(q1); // ctrl
            pin_id.push_back(q2); // targ
            addGate(type, pin_id, Phase(0), true);
        }
    }
    return true;
}

bool QCirMgr::parseQC(string filename)
{
    // read file and open
    fstream qc_file;
    qc_file.open(filename.c_str(), ios::in);
    if (!qc_file.is_open())
    {
        cerr << "Cannot open QC file \"" << filename << "\"!!" << endl;
        return false;
    }

    // ex: qubit_labels = {A,B,C,1,2,3,result}
    //     qubit_id = distance(qubit_labels.begin(), find(qubit_labels.begin(), qubit_labels.end(), token));
    vector<string> qubit_labels;
    qubit_labels.clear();
    string line;
    vector<string> single_list{"X", "Z", "S", "S*", "H", "T", "T*"};
    vector<string> double_list{"cnot" , "cx", "cz"};
    size_t n_qubit=0;

    while ( getline(qc_file, line))
    {
        if (line.find('.')==0) // find initial statement
        {
            // erase .v .i or .o
            line.erase(0, line.find(' '));
            line.erase(0, 1);

            while (!line.empty())
            {
                string token= line.substr(0, line.find(' '));
                // Fix '\r'
                token = token[token.size()-1]=='\r' ? token.substr(0,token.size()-1) : token;
                if ( find(qubit_labels.begin(), qubit_labels.end(), token) == qubit_labels.end())
                {
                    qubit_labels.push_back(token);
                    n_qubit++;
                }
                line.erase(0, line.find(' '));
                line.erase(0, 1);
            }
        }
        else if (line.find('#')==0 || line == "" || line=="\r") continue;
        else if (line.find("BEGIN")==0)
        {
            addQubit(n_qubit);
        }
        else if (line.find("END")==0)
        {
            return true;
        }
        else // find a gate
        {
            string type = line.substr(0, line.find(' '));
            line.erase(0, line.find(' ')+1);
            //for (string label:qubit_labels) cerr << label << " " ;
            if ( find(single_list.begin(),single_list.end(),type)!=single_list.end())
            {
                //add single gate
                while (!line.empty())
                {
                    vector<size_t> pin_id;
                    bool singleTarget = (line.find(' ') == string::npos);
                    string qubit_label;
                    qubit_label =  singleTarget ? line.substr(0,line.find('\r')) : line.substr(0, line.find(' '));
                    size_t qubit_id = distance(qubit_labels.begin(), find(qubit_labels.begin(), qubit_labels.end(), qubit_label));
                    //phase phase;
                    pin_id.push_back(qubit_id);
                    addGate(type,pin_id,Phase(0),true);
                    line.erase(0, line.find(' '));
                    line.erase(0, 1);
                }
            }
            else if ( find(double_list.begin(),double_list.end(),type)!=double_list.end())
            {
                //add double gate
                vector<size_t> pin_id;

                while (!line.empty())
                {
                    bool singleTarget = (line.find(' ') == string::npos);
                    string qubit_label;
                    qubit_label =  singleTarget ? line.substr(0,line.find('\r')) : line.substr(0, line.find(' '));
                    int qubit_id = distance(qubit_labels.begin(), find(qubit_labels.begin(), qubit_labels.end(), qubit_label));
                    pin_id.push_back(qubit_id);
                    line.erase(0, line.find(' '));
                    line.erase(0, 1);

                }
                addGate(type,pin_id,Phase(0),true);
            }
            else if (type == "tof")
            {
                //add toffoli (not ,cnot or ccnot)
                vector<size_t> pin_id;

                while (!line.empty())
                {
                    
                    bool singleTarget = (line.find(' ') == string::npos);
                    string qubit_label;
                    qubit_label =  singleTarget ? line.substr(0,line.find('\r')) : line.substr(0, line.find(' '));
                    int qubit_id = distance(qubit_labels.begin(), find(qubit_labels.begin(), qubit_labels.end(), qubit_label));
                    pin_id.push_back(qubit_id);
                    line.erase(0, line.find(' '));
                    line.erase(0, 1);

                }

                if (pin_id.size()==1){addGate("X", pin_id, Phase(0),true);}
                else if (pin_id.size()==2){addGate("cnot", pin_id, Phase(0),true);}
                else if (pin_id.size()==3){addGate("ccx", pin_id, Phase(0),true);}
                else {cerr << "Do not support more than 2 control toffoli " << endl;}
            }
            else{ 
                cerr << "Find a undefined gate: "<< type << endl;
                return false;
            }
        }
    }
    return true;
}

bool QCirMgr::parseQSIM(string filename){
    // read file and open
    fstream qsim_file;
    qsim_file.open(filename.c_str(), ios::in);
    if (!qsim_file.is_open())
    {
        cerr << "Cannot open QSIM file \"" << filename << "\"!!" << endl;
        return false;
    }

    string n_qubitStr;
    string time, type;
    size_t qubit_control , qubit_target;
    string phaseStr;
    vector<string> single_list{"x", "y", "z", "h", "t", "x_1_2", "y_1_2", "rx", "rz", "s"};
    vector<string> double_list{"cx", "cz"};


    // decide qubit number
    int n_qubit;
    qsim_file >> n_qubit;
    //cerr << n_qubit << endl;
    addQubit(n_qubit);

    // add the gate
    
    while (qsim_file >> time >> type)
    {
        
        //cerr << time << type << endl;
        if ( find(single_list.begin(),single_list.end(),type)!=single_list.end())
        {
            // add single qubit gate
            vector<size_t> pin_id;
            qsim_file>> qubit_target;
            pin_id.push_back(qubit_target);
            //cerr << "Single gate on " << pin_id[0] << "?"<< endl;

            if (type == "rx" || type == "rz")
            {
                qsim_file >> phaseStr;
                Phase phase;
                phase.fromString(phaseStr);
                addGate(type , pin_id, phase, true);
                //cerr << "Add " << type << " on qubit "<< qubit_target << " with phase = " << phaseStr << endl;;

            }
            else
            {
                //cerr << "Add " << type << " on qubit "<< pin_id[0] << endl;
                addGate(type, pin_id, Phase(0), true);
                
            }

            continue;
        }
        else if (find(double_list.begin(),double_list.end(),type)!=double_list.end())
        {
            // add double qubit gate
            vector<size_t> pin_id;
            qsim_file>> qubit_control >>qubit_target;
            pin_id.push_back(qubit_control);
            pin_id.push_back(qubit_target);
            //cerr << "Double gate on " << qubit_control <<qubit_target << endl;
            addGate(type, pin_id, Phase(0), true);
            continue;
        }
        else
        {
            cerr << "Find a undefined gate: "<< type << endl;
            return false;
        }
    }
    return true;

    // qccr benchmark/qsim/circuits/circuit_q24.qsim
    // qccr benchmark/qsim/example.qsim
}

bool QCirMgr::parseQUIPPER(string filename){
    // read file and open
    fstream quipper_file;
    quipper_file.open(filename.c_str(), ios::in);
    if (!quipper_file.is_open())
    {
        cerr << "Cannot open QUIPPER file \"" << filename << "\"!!" << endl;
        return false;
    }

    string line;
    size_t n_qubit;
    vector<string> single_list{"X", "T", "S", "H", "Z","not"};

    // Count qubit number
    getline(quipper_file, line);
    n_qubit = count(line.begin(), line.end(), 'Q');
    addQubit(n_qubit);

    while (getline(quipper_file, line)){

        if (line.find("QGate")==0){
            // addgate
            string type= line.substr(line.find("[")+2,line.find("]")-line.find("[")-3);
            size_t qubit_target;
            if (find(single_list.begin(),single_list.end(),type)!=single_list.end()){
                qubit_target = stoul(line.substr(line.find("(")+1,line.find(")")-line.find("(")-1));
                vector<size_t> pin_id;
                //cerr << qubit_target << endl;

                if (line.find("controls=")!= string::npos){
                    // have control
                    string ctrls_info;
                    ctrls_info = line.substr(line.find_last_of("[")+1, line.find_last_of("]")-line.find_last_of("[")-1);
                    //cerr << ctrls_info << endl;

                    if (ctrls_info.find(to_string(qubit_target))!= string::npos){
                        cerr << "Error: Control qubit and target are the same." << endl;
                        return false;
                    }

                    if (count(line.begin(), line.end(), '+')==1){
                        // one control
                        if (type != "not" && type != "X" && type != "Z"){
                            cerr << "Error: Control gate only support on \'cnot\', \'CX\' and \'CZ\'" << endl;
                            return false;
                        }    
                        size_t qubit_control = stoul(ctrls_info.substr(1));
                        pin_id.push_back(qubit_control);
                        pin_id.push_back(qubit_target);
                        type.insert(0, "C");
                        addGate(type, pin_id, Phase(0), true);
                    }
                    else if (count(line.begin(), line.end(), '+')==2){
                        // 2 controls
                        if (type != "not" && type != "X" && type != "Z"){
                            cerr << "Error: Toffoli gate only support \'ccx\'and \'ccz\'" << endl;
                            return false;
                        }
                        size_t qubit_control1, qubit_control2;
                        qubit_control1 = stoul(ctrls_info.substr(1,ctrls_info.find(',')-1));
                        qubit_control2 = stoul(ctrls_info.substr(ctrls_info.find(',')+2));
                        //cerr << qubit_control1 << endl;
                        //cerr << qubit_control2 << endl;
                        pin_id.push_back(qubit_control1);
                        pin_id.push_back(qubit_control2);
                        pin_id.push_back(qubit_target);
                        type.insert(0, "CC");
                        addGate(type, pin_id, Phase(0), true);
                    }
                    else {
                        cerr << "Error: Unsupport more than 2 controls gate."<< endl;
                        return false;
                    }
                }
                else{
                    // without control
                    pin_id.push_back(qubit_target);
                    addGate(type, pin_id, Phase(0), true);
                }

            }
            else{
                cerr << "Find a undefined gate: "<< type << endl;
                return false;
            }
            continue;
        }
        else if (line.find("Outputs")==0){
            //cerr << "Done" << endl;
            return true;
        }
        else if (line.find("Comment")==0 || line.find("QTerm0")==0 || line.find("QMeas")==0 || line.find("QDiscard")==0 )
            continue;
        else if (line.find("QInit0")==0){
            cerr << "Unsupported expression: QInit0" << endl;
            return false;
        }
        else if (line.find("QRot")==0){
            cerr << "Unsupported expression: QRot" << endl;
            return false;
        }
        else{
            cerr << "Unsupported expression: " << line << endl;

        }

    }
    //qccr benchmark/quipper/example.quipper
    // qccr benchmark/quipper/adder_8_before.quipper
    return true;
}<|MERGE_RESOLUTION|>--- conflicted
+++ resolved
@@ -222,23 +222,15 @@
         temp = new RZGate(_gateId);
     else if (type == "cz")
         temp = new CZGate(_gateId);
-<<<<<<< HEAD
-    else if (type == "x")
-=======
     else if (type == "x" || type == "not")
->>>>>>> dcb3474b
         temp = new XGate(_gateId);
     else if (type == "y")
         temp = new YGate(_gateId);
     else if (type == "sx" || type == "x_1_2")
         temp = new SXGate(_gateId);
-<<<<<<< HEAD
-    else if (type == "cx")
-=======
     else if (type == "sy" || type == "y_1_2")
         temp = new SYGate(_gateId);
     else if (type == "cx" || type == "cnot")
->>>>>>> dcb3474b
         temp = new CXGate(_gateId);
     else if (type == "ccx" || type== "ccnot")
         temp = new CCXGate(_gateId);
@@ -249,16 +241,11 @@
     {
         temp = new RZGate(_gateId);
         temp->setRotatePhase(phase);
-<<<<<<< HEAD
-    }
-
-=======
     }  
     else if (type == "rx"){
         temp = new RXGate(_gateId);
         temp->setRotatePhase(phase);
     } 
->>>>>>> dcb3474b
     else
     {
         cerr << "Error: The gate " << type << " is not implement!!" << endl;
