--- conflicted
+++ resolved
@@ -14,15 +14,9 @@
 ID:	1	VertexType:	●	Qubit:	0	Phase:	0	#Neighbors:	1	(8, -) 
 ID:	2	VertexType:	●	Qubit:	1	Phase:	0	#Neighbors:	1	(5, -) 
 ID:	3	VertexType:	●	Qubit:	1	Phase:	0	#Neighbors:	1	(7, -) 
-<<<<<<< HEAD
-ID:	4	VertexType:	[1;32mZ[0m	Qubit:	0	Phase:	0	#Neighbors:	3	(6, -) (5, -) (0, -) 
-ID:	5	VertexType:	[1;31mX[0m	Qubit:	1	Phase:	0	#Neighbors:	3	(7, -) (2, -) (4, -) 
-ID:	6	VertexType:	[1;32mZ[0m	Qubit:	0	Phase:	π/4	#Neighbors:	2	(8, -) (4, -) 
-=======
 ID:	4	VertexType:	[1;32mZ[0m	Qubit:	0	Phase:	0	#Neighbors:	3	(0, -) (5, -) (6, -) 
 ID:	5	VertexType:	[1;31mX[0m	Qubit:	1	Phase:	0	#Neighbors:	3	(2, -) (4, -) (7, -) 
 ID:	6	VertexType:	[1;32mZ[0m	Qubit:	0	Phase:	π/4	#Neighbors:	2	(4, -) (8, -) 
->>>>>>> 9f8b065b
 ID:	7	VertexType:	[1;32mZ[0m	Qubit:	1	Phase:	0	#Neighbors:	3	(3, -) (5, -) (8, -) 
 ID:	8	VertexType:	[1;31mX[0m	Qubit:	0	Phase:	0	#Neighbors:	3	(1, -) (6, -) (7, -) 
 Total #Vertices: 9
