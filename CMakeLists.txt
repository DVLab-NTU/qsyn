cmake_minimum_required(VERSION 3.29)

set(CMAKE_CXX_STANDARD 20)
set(CMAKE_CXX_STANDARD_REQUIRED ON)
set(CMAKE_CXX_EXTENSIONS OFF)

if(NOT CMAKE_BUILD_TYPE)
    set(CMAKE_BUILD_TYPE Release)
endif()

set(CMAKE_CXX_FLAGS "")
set(CMAKE_CXX_FLAGS_DEBUG "-g")
set(CMAKE_CXX_FLAGS_RELEASE "-O3")

include(FetchContent)
include(CheckCXXCompilerFlag)
set(FETCHCONTENT_UPDATES_DISCONNECTED TRUE)

# ---- helper: bump "cmake_minimum_required" in a subproject CMakeLists.txt ----
function(qsyn_bump_min_cmake project_source_dir min_ver)
  if(NOT EXISTS "${project_source_dir}/CMakeLists.txt")
    message(WARNING "qsyn_bump_min_cmake: no CMakeLists.txt at ${project_source_dir}")
    return()
  endif()

  file(READ "${project_source_dir}/CMakeLists.txt" _cml_orig)
  set(_cml "${_cml_orig}")

  # First try: canonical VERSION pattern (with optional spaces and range)
  string(REGEX REPLACE
         "cmake_minimum_required[ \t]*\([ \t]*VERSION[ \t]+[0-9]+\.[0-9]+(\.[0-9]+)?([ \t]*\.\.\.[^)]*)?\)"
         "cmake_minimum_required(VERSION ${min_ver})"
         _cml "${_cml}")

  # If unchanged, fall back to replacing the first cmake_minimum_required line generically
  if(_cml STREQUAL _cml_orig)
    string(REGEX REPLACE
           "^[ \t]*cmake_minimum_required[ \t]*\([^\n]*\)"
           "cmake_minimum_required(VERSION ${min_ver})"
           _cml "${_cml}")
  endif()

  file(WRITE "${project_source_dir}/CMakeLists.txt" "${_cml}")
  # Show a short preview of the first line after write for debugging
  file(STRINGS "${project_source_dir}/CMakeLists.txt" _first_line LIMIT_COUNT 1)
  message(STATUS "Bumped cmake_minimum_required in ${project_source_dir}/CMakeLists.txt to >= ${min_ver}; now: '${_first_line}'")
endfunction()

if(CMAKE_BUILD_TYPE STREQUAL "Debug")
    set(QSYN_PROJECT_NAME qsyn-debug)
else()
    set(QSYN_PROJECT_NAME qsyn)
endif()

project(
    ${QSYN_PROJECT_NAME}
    LANGUAGES CXX
    VERSION 0.8.1)

# Link the correct unwind library for Clang18 on Apple Silicon
# Assumes that Homebrew is used to install LLVM
# https://github.com/llvm/llvm-project/issues/92121#issuecomment-2307947170
if(CMAKE_SYSTEM_NAME MATCHES "Darwin"
    AND CMAKE_SYSTEM_PROCESSOR MATCHES "arm64"
    AND CMAKE_CXX_COMPILER_ID MATCHES "Clang"
    AND CMAKE_CXX_COMPILER_VERSION VERSION_GREATER_EQUAL 18)
    message(
        STATUS 
        "Setting the correct unwind library for Clang18 on Apple Silicon")
# the clang should be installed at .../bin/clang++
# get the path to clang and remove the /bin/clang++
    execute_process(
        COMMAND which clang++
        OUTPUT_VARIABLE CLANG_PATH
        OUTPUT_STRIP_TRAILING_WHITESPACE)
    string(REGEX REPLACE "/bin/clang\\+\\+" "" BREW_PREFIX ${CLANG_PATH})
    message(STATUS "BREW_PREFIX: ${BREW_PREFIX}")
    link_libraries(${BREW_PREFIX}/lib/libunwind.dylib)
    set(CMAKE_EXE_LINKER_FLAGS  
        "${CMAKE_EXE_LINKER_FLAGS} -L${BREW_PREFIX}/lib/c++")
endif()

include(scripts/cmake/target_link_libraries_system.cmake)

# find_package(OpenMP REQUIRED)

set(BLA_VENDER OpenBLAS)
find_package(BLAS REQUIRED)
find_package(LAPACK REQUIRED)

FetchContent_Declare(
    xtl
    SYSTEM
    GIT_REPOSITORY https://github.com/xtensor-stack/xtl.git
    GIT_TAG 0.8.0)
FetchContent_MakeAvailable(xtl)

FetchContent_Declare(
    xtensor
    SYSTEM
    GIT_REPOSITORY https://github.com/xtensor-stack/xtensor.git
    GIT_TAG 0.26.0)
FetchContent_MakeAvailable(xtensor)

FetchContent_Declare(
    xtensor-blas
    SYSTEM
    GIT_REPOSITORY https://github.com/xtensor-stack/xtensor-blas.git
    GIT_TAG 0.22.0)
FetchContent_MakeAvailable(xtensor-blas)

# --- libfort (patched for new CMake) ---
FetchContent_Declare(
<<<<<<< HEAD
    libfort
    SYSTEM
    GIT_REPOSITORY https://github.com/seleznevae/libfort.git
    GIT_TAG v0.4.2
    GIT_SHALLOW ON
)

# turn off libfort's own tests
set(FORT_ENABLE_TESTING OFF CACHE INTERNAL "")

FetchContent_GetProperties(libfort)
if(NOT libfort_POPULATED)
  FetchContent_Populate(libfort)
endif()
# Always bump (even if already populated from a previous configure)
qsyn_bump_min_cmake("${libfort_SOURCE_DIR}" 3.10)
add_subdirectory("${libfort_SOURCE_DIR}" "${libfort_BINARY_DIR}" SYSTEM)

FetchContent_Declare(
=======
>>>>>>> 5eed7fb1
    fmt
    SYSTEM
    GIT_REPOSITORY https://github.com/fmtlib/fmt.git
    GIT_TAG 10.2.1)
FetchContent_MakeAvailable(fmt)

FetchContent_Declare(
    spdlog
    SYSTEM
    GIT_REPOSITORY https://github.com/gabime/spdlog.git
    GIT_TAG v1.14.1)
set(SPDLOG_FMT_EXTERNAL
    ON
    CACHE INTERNAL "")
FetchContent_MakeAvailable(spdlog)

target_compile_definitions(spdlog PUBLIC SPDLOG_FMT_EXTERNAL=1)
target_compile_definitions(
    spdlog
    PRIVATE
    SPDLOG_SHORT_LEVEL_NAMES={\"[trace]\ \ \ \ \",\"[debug]\ \ \ \ \",\"[info]\ \ \ \ \ \",\"[warn]\ \ \ \ \ \",\"[error]\ \ \ \ \",\"[critical]\ \",\"\"}
)
target_link_libraries(spdlog PRIVATE fmt::fmt)

FetchContent_Declare(
  GSL
  SYSTEM
  GIT_REPOSITORY https://github.com/microsoft/GSL.git
  GIT_TAG v4.0.0
  GIT_SHALLOW ON)
FetchContent_MakeAvailable(GSL)

FetchContent_Declare(
  dynamic_bitset
  SYSTEM
  GIT_REPOSITORY https://github.com/pinam45/dynamic_bitset.git
  GIT_TAG v1.2.1)
FetchContent_MakeAvailable(dynamic_bitset)

FetchContent_Declare(
  json
  SYSTEM
  GIT_REPOSITORY https://github.com/nlohmann/json.git
  GIT_TAG v3.11.3)
FetchContent_MakeAvailable(json)

FetchContent_Declare(
  cadical
  SYSTEM
  # should use the upstream repo once the PR is merged
  GIT_REPOSITORY https://github.com/DVLab-NTU/cadical.git
  GIT_TAG add-cmake-fetchcontent-support)
FetchContent_MakeAvailable(cadical)

# --- libabc (patched for new CMake) ---
FetchContent_Declare(
  libabc
  SYSTEM
  GIT_REPOSITORY https://github.com/DVLab-NTU/abc.git
  GIT_TAG add-cmake-fetchcontent-support
  GIT_SHALLOW ON)

FetchContent_GetProperties(libabc)
if(NOT libabc_POPULATED)
  FetchContent_Populate(libabc)
endif()
# Always bump (even if already popuated from a previous configure)
qsyn_bump_min_cmake("${libabc_SOURCE_DIR}" 3.10)
add_subdirectory("${libabc_SOURCE_DIR}" "${libabc_BINARY_DIR}" SYSTEM)

FetchContent_Declare(
  Catch2
  SYSTEM
  GIT_REPOSITORY https://github.com/catchorg/Catch2.git
  GIT_TAG        v3.7.1
)
FetchContent_MakeAvailable(Catch2)

file(
  GLOB_RECURSE SOURCES
  RELATIVE ${CMAKE_SOURCE_DIR}
  "src/**/*.cpp" "src/**/*.hpp" "src/qsyn/qsynrc.default")

file(
  GLOB_RECURSE LIB_SOURCES
  RELATIVE ${CMAKE_SOURCE_DIR}
  "src/**/*.cpp" "src/**/*.hpp" "src/qsyn/qsynrc.default")

file(
    GLOB_RECURSE APP_SOURCES
    RELATIVE ${CMAKE_SOURCE_DIR}
    "src/argparse/*.cpp" "src/argparse/*.hpp"
    "src/argparse/**/*.cpp" "src/argparse/**/*.hpp"
    "src/cli/*.cpp" "src/cli/*.hpp"
    "src/cli/**/*.cpp" "src/cli/**/*.hpp"
    "src/cmd/*.cpp" "src/cmd/*.hpp"
    "src/cmd/**/*.cpp" "src/cmd/**/*.hpp"
    "src/qsyn/*.cpp" "src/qsyn/*.hpp" 
    "src/qsyn/**/*.cpp" "src/qsyn/**/*.hpp" 
    "src/qsyn/qsynrc.default")

list(REMOVE_ITEM LIB_SOURCES ${APP_SOURCES})

file(
    GLOB_RECURSE TEST_SOURCES
    RELATIVE ${CMAKE_SOURCE_DIR}
    "tests/src/**/*.cpp")

set(QSYN_LIB_NAME libqsyn.a)
set(UNIT_TEST_NAME unit-test)


# ----------------------------------------------------------------------------
# config for qsyn-lib target
# builds libqsyn.a
# ----------------------------------------------------------------------------
add_library(
    ${QSYN_LIB_NAME} STATIC ${LIB_SOURCES})

set_target_properties(
    ${QSYN_LIB_NAME} PROPERTIES OUTPUT_NAME ${CMAKE_PROJECT_NAME})

target_include_directories(
    ${QSYN_LIB_NAME} PRIVATE ${CMAKE_SOURCE_DIR}/src)

target_include_directories(
    ${QSYN_LIB_NAME} SYSTEM PRIVATE ${CMAKE_SOURCE_DIR}/vendor)

target_link_libraries_system(
    ${QSYN_LIB_NAME}
    PRIVATE
    libabc
    xtl
    xtensor
    xtensor-blas
    fmt::fmt
    spdlog::spdlog
    Microsoft.GSL::GSL
    sul::dynamic_bitset
    nlohmann_json::nlohmann_json
    cadical::cadical)
target_link_libraries(
    ${QSYN_LIB_NAME} 
    PRIVATE 
    lapack 
# OpenMP::OpenMP_CXX 
    ${BLAS_LIBRARIES}
    ${LAPACK_LIBRARIES})

# ----------------------------------------------------------------------------
# config for qsyn target
# builds qsyn executable
# ----------------------------------------------------------------------------

add_executable(${CMAKE_PROJECT_NAME} ${APP_SOURCES})

target_compile_definitions(
  ${CMAKE_PROJECT_NAME} PRIVATE ABC_NAMESPACE_HEADER_START=
                                ABC_NAMESPACE_HEADER_END=)

target_compile_definitions(
    ${CMAKE_PROJECT_NAME} PRIVATE QSYN_VERSION="v${CMAKE_PROJECT_VERSION}")
target_compile_definitions(
    ${CMAKE_PROJECT_NAME} PRIVATE QSYN_BUILD_TYPE="${CMAKE_BUILD_TYPE}")
target_compile_options(
    ${CMAKE_PROJECT_NAME} PRIVATE -Wall -Wextra -Werror)

# compilers are being too paranoid about missing field initializers
target_compile_options(
    ${CMAKE_PROJECT_NAME} PRIVATE -Wno-missing-field-initializers)

# GCC 12+ is too strict about restrict warnings in std::string operations
# Only apply to GCC, as Clang doesn't support this flag
check_cxx_compiler_flag(-Wno-restrict COMPILER_SUPPORTS_WNO_RESTRICT)
if(COMPILER_SUPPORTS_WNO_RESTRICT)
    target_compile_options(
        ${CMAKE_PROJECT_NAME} PRIVATE -Wno-restrict)
endif()

target_include_directories(
    ${CMAKE_PROJECT_NAME} PRIVATE ${CMAKE_SOURCE_DIR}/src)

# specify SYSTEM to suppress warnings from vendor code
target_include_directories(
    ${CMAKE_PROJECT_NAME} SYSTEM PRIVATE ${CMAKE_SOURCE_DIR}/vendor)

target_link_libraries(
    ${CMAKE_PROJECT_NAME} PRIVATE ${QSYN_LIB_NAME})

target_link_libraries_system(
    ${CMAKE_PROJECT_NAME}
    PRIVATE
    libabc
    xtl
    xtensor
    xtensor-blas
    fmt::fmt
    spdlog::spdlog
    Microsoft.GSL::GSL
    sul::dynamic_bitset)
target_link_libraries(
    ${CMAKE_PROJECT_NAME} 
    PRIVATE 
    lapack 
# OpenMP::OpenMP_CXX 
    ${BLAS_LIBRARIES} 
    ${LAPACK_LIBRARIES})

# ----------------------------------------------------------------------------
# config for qsyn unit tests
# builds qsyn unit test executable
# ----------------------------------------------------------------------------

add_executable(${UNIT_TEST_NAME} ${TEST_SOURCES})

set_target_properties(
    ${UNIT_TEST_NAME} PROPERTIES OUTPUT_NAME ${CMAKE_PROJECT_NAME}-unit-test)

target_include_directories(
    ${UNIT_TEST_NAME} PRIVATE ${CMAKE_SOURCE_DIR}/src)

target_include_directories(
    ${UNIT_TEST_NAME} PRIVATE ${CMAKE_SOURCE_DIR}/tests/src)

target_include_directories(
    ${UNIT_TEST_NAME} SYSTEM PRIVATE ${CMAKE_SOURCE_DIR}/vendor)
target_link_libraries(
    ${UNIT_TEST_NAME} PRIVATE ${QSYN_LIB_NAME})
target_link_libraries(
    ${UNIT_TEST_NAME} PRIVATE Catch2::Catch2WithMain)

target_link_libraries_system(
    ${UNIT_TEST_NAME}
    PRIVATE
    fmt::fmt
    spdlog::spdlog
    Microsoft.GSL::GSL)

target_compile_options(
    ${UNIT_TEST_NAME}
    PRIVATE 
    -Wall -Wextra -Werror)

# compilers are being too paranoid about missing field initializers
target_compile_options(
    ${UNIT_TEST_NAME}
    PRIVATE 
    -Wno-missing-field-initializers)

# GCC 12+ is too strict about restrict warnings in std::string operations
# Only apply to GCC, as Clang doesn't support this flag
if(COMPILER_SUPPORTS_WNO_RESTRICT)
    target_compile_options(
        ${UNIT_TEST_NAME}
        PRIVATE 
        -Wno-restrict)
endif()<|MERGE_RESOLUTION|>--- conflicted
+++ resolved
@@ -109,30 +109,7 @@
     GIT_TAG 0.22.0)
 FetchContent_MakeAvailable(xtensor-blas)
 
-# --- libfort (patched for new CMake) ---
-FetchContent_Declare(
-<<<<<<< HEAD
-    libfort
-    SYSTEM
-    GIT_REPOSITORY https://github.com/seleznevae/libfort.git
-    GIT_TAG v0.4.2
-    GIT_SHALLOW ON
-)
-
-# turn off libfort's own tests
-set(FORT_ENABLE_TESTING OFF CACHE INTERNAL "")
-
-FetchContent_GetProperties(libfort)
-if(NOT libfort_POPULATED)
-  FetchContent_Populate(libfort)
-endif()
-# Always bump (even if already populated from a previous configure)
-qsyn_bump_min_cmake("${libfort_SOURCE_DIR}" 3.10)
-add_subdirectory("${libfort_SOURCE_DIR}" "${libfort_BINARY_DIR}" SYSTEM)
-
-FetchContent_Declare(
-=======
->>>>>>> 5eed7fb1
+FetchContent_Declare(
     fmt
     SYSTEM
     GIT_REPOSITORY https://github.com/fmtlib/fmt.git
