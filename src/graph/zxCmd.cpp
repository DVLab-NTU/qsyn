/****************************************************************************
  FileName     [ zxCmd.cpp ]
  PackageName  [ graph ]
  Synopsis     [ Define zx package commands ]
  Author       [ Design Verification Lab ]
  Copyright    [ Copyright(c) 2023 DVLab, GIEE, NTU, Taiwan ]
****************************************************************************/

#include "phase_argparse.h"
// --- include before zxCmd.h
#include <cassert>
#include <cstddef>
#include <iomanip>
#include <iostream>
#include <string>

#include "textFormat.h"
#include "zx2tsMapper.h"
#include "zxCmd.h"
#include "zxGraphMgr.h"

namespace TF = TextFormat;

using namespace std;

ZXGraphMgr zxGraphMgr{"ZXGraph"};
using namespace ArgParse;
extern size_t verbose;

unique_ptr<ArgParseCmdType> ZXCHeckoutCmd();
unique_ptr<ArgParseCmdType> ZXNewCmd();
unique_ptr<ArgParseCmdType> ZXResetCmd();
unique_ptr<ArgParseCmdType> ZXDeleteCmd();
unique_ptr<ArgParseCmdType> ZXPrintCmd();
unique_ptr<ArgParseCmdType> ZXCopyCmd();
unique_ptr<ArgParseCmdType> ZXComposeCmd();
unique_ptr<ArgParseCmdType> ZXTensorCmd();
unique_ptr<ArgParseCmdType> ZXGTraverseCmd();
unique_ptr<ArgParseCmdType> ZX2TSCmd();
unique_ptr<ArgParseCmdType> ZXGADjointCmd();
unique_ptr<ArgParseCmdType> ZXGTestCmd();
unique_ptr<ArgParseCmdType> ZXGDrawCmd();
unique_ptr<ArgParseCmdType> ZXGPrintCmd();
unique_ptr<ArgParseCmdType> ZXGEditCmd();
unique_ptr<ArgParseCmdType> ZXGReadCmd();
unique_ptr<ArgParseCmdType> ZXGWriteCmd();
unique_ptr<ArgParseCmdType> ZXGAssignCmd();

bool initZXCmd() {
    if (!(cmdMgr->regCmd("ZXCHeckout", 4, ZXCHeckoutCmd()) &&
          cmdMgr->regCmd("ZXNew", 3, ZXNewCmd()) &&
          cmdMgr->regCmd("ZXReset", 3, ZXResetCmd()) &&
          cmdMgr->regCmd("ZXDelete", 3, ZXDeleteCmd()) &&
          cmdMgr->regCmd("ZXCOPy", 5, ZXCopyCmd()) &&
          cmdMgr->regCmd("ZXCOMpose", 5, ZXComposeCmd()) &&
          cmdMgr->regCmd("ZXTensor", 3, ZXTensorCmd()) &&
          cmdMgr->regCmd("ZXPrint", 3, ZXPrintCmd()) &&
          cmdMgr->regCmd("ZXGPrint", 4, ZXGPrintCmd()) &&
          cmdMgr->regCmd("ZXGTest", 4, ZXGTestCmd()) &&
          cmdMgr->regCmd("ZXGEdit", 4, ZXGEditCmd()) &&
          cmdMgr->regCmd("ZXGADJoint", 6, ZXGADjointCmd()) &&
          cmdMgr->regCmd("ZXGASsign", 5, ZXGAssignCmd()) &&
          cmdMgr->regCmd("ZXGTRaverse", 5, ZXGTraverseCmd()) &&
          cmdMgr->regCmd("ZXGDraw", 4, ZXGDrawCmd()) &&
          cmdMgr->regCmd("ZX2TS", 5, ZX2TSCmd()) &&
          cmdMgr->regCmd("ZXGRead", 4, ZXGReadCmd()) &&
          cmdMgr->regCmd("ZXGWrite", 4, ZXGWriteCmd()))) {
        cerr << "Registering \"zx\" commands fails... exiting" << endl;
        return false;
    }
    return true;
}

ArgType<size_t>::ConstraintType const validZXGraphId = {
    [](size_t const &id) {
        return zxGraphMgr.isID(id);
    },
    [](size_t const &id) {
        cerr << "Error: ZXGraph " << id << " does not exist!!\n";
    }};

ArgType<size_t>::ConstraintType const zxGraphIdNotExist = {
    [](size_t const &id) {
        return !zxGraphMgr.isID(id);
    },
    [](size_t const &id) {
        cerr << "Error: ZXGraph " << id << " already exists!! Add `-Replace` if you want to overwrite it.\n";
    }};

ArgType<size_t>::ConstraintType const validZXVertexId = {
    [](size_t const &id) {
        return zxGraphMgr.get()->isId(id);
    },
    [](size_t const &id) {
        cerr << "Error: Cannot find vertex with ID " << id << " in the ZXGraph!!\n";
    }};

ArgType<size_t>::ConstraintType const notExistingZXInputQubitId = {
    [](size_t const &qid) {
        return !zxGraphMgr.get()->isInputQubit(qid);
    },
    [](size_t const &qid) {
        cerr << "Error: This qubit's input already exists!!\n";
    }};

ArgType<size_t>::ConstraintType const notExistingZXOutputQubitId = {
    [](size_t const &qid) {
        return !zxGraphMgr.get()->isOutputQubit(qid);
    },
    [](size_t const &qid) {
        cerr << "Error: This qubit's output already exists!!\n";
    }};

bool zxGraphMgrNotEmpty(std::string const &command) {
    if (zxGraphMgr.empty()) {
        cerr << "Error: ZXGraph list is empty now. Please ZXNew before " << command << ".\n";
        return false;
    }
    return true;
}

//----------------------------------------------------------------------
//    ZXCHeckout <(size_t id)>
//----------------------------------------------------------------------
unique_ptr<ArgParseCmdType> ZXCHeckoutCmd() {
    auto cmd = make_unique<ArgParseCmdType>("ZXCHeckout");
    cmd->parserDefinition = [](ArgumentParser &parser) {
        parser.help("checkout to Graph <id> in ZXGraphMgr");
        parser.addArgument<size_t>("id")
            .constraint(validZXGraphId)
            .help("the ID of the ZXGraph");
    };
    cmd->onParseSuccess = [](ArgumentParser const &parser) {
        zxGraphMgr.checkout(parser["id"]);
        return CMD_EXEC_DONE;
    };
    return cmd;
}

//----------------------------------------------------------------------
//    ZXNew [(size_t id)]
//----------------------------------------------------------------------
unique_ptr<ArgParseCmdType> ZXNewCmd() {
    auto cmd = make_unique<ArgParseCmdType>("ZXNew");

    cmd->parserDefinition = [](ArgumentParser &parser) {
        parser.help("create a new ZXGraph to ZXGraphMgr");

        parser.addArgument<size_t>("id")
            .nargs(NArgsOption::OPTIONAL)
            .help("the ID of the ZXGraph");

        parser.addArgument<bool>("-Replace")
            .action(storeTrue)
            .help("if specified, replace the current ZXGraph; otherwise store to a new one");
    };

    cmd->onParseSuccess = [](ArgumentParser const &parser) {
        size_t id = (parser["id"].isParsed()) ? parser.get<size_t>("id") : zxGraphMgr.getNextID();

        if (zxGraphMgr.isID(id)) {
            if (!parser["-Replace"].isParsed()) {
                cerr << "Error: ZXGraph " << id << " already exists!! Specify `-Replace` if needed." << endl;
                return CMD_EXEC_ERROR;
            }
            zxGraphMgr.set(make_unique<ZXGraph>(id));
            return CMD_EXEC_DONE;
        }

        zxGraphMgr.add(id);
        return CMD_EXEC_DONE;
    };
    return cmd;
}

//----------------------------------------------------------------------
//    ZXReset
//----------------------------------------------------------------------
unique_ptr<ArgParseCmdType> ZXResetCmd() {
    auto cmd = make_unique<ArgParseCmdType>("ZXReset");

    cmd->parserDefinition = [](ArgumentParser &parser) {
        parser.help("reset ZXGraphMgr");
    };

    cmd->onParseSuccess = [](ArgumentParser const &parser) {
        zxGraphMgr.reset();
        return CMD_EXEC_DONE;
    };

    return cmd;
}

//----------------------------------------------------------------------
//    ZXDelete <(size_t id)>
//----------------------------------------------------------------------
unique_ptr<ArgParseCmdType> ZXDeleteCmd() {
    auto cmd = make_unique<ArgParseCmdType>("ZXDelete");

    cmd->parserDefinition = [](ArgumentParser &parser) {
        parser.help("remove a ZXGraph from ZXGraphMgr");

        parser.addArgument<size_t>("id")
            .constraint(validZXGraphId)
            .help("the ID of the ZXGraph");
    };

    cmd->onParseSuccess = [](ArgumentParser const &parser) {
        zxGraphMgr.remove(parser["id"]);
        return CMD_EXEC_DONE;
    };

    return cmd;
}

//----------------------------------------------------------------------
//    ZXPrint [-Summary | -Focus | -Num]
//----------------------------------------------------------------------
unique_ptr<ArgParseCmdType> ZXPrintCmd() {
    auto cmd = make_unique<ArgParseCmdType>("ZXPrint");

    cmd->parserDefinition = [](ArgumentParser &parser) {
        parser.help("print info of ZXGraphMgr");
        auto mutex = parser.addMutuallyExclusiveGroup().required(false);

        mutex.addArgument<bool>("-summary")
            .action(storeTrue)
            .help("print summary of all ZXGraphs");
        mutex.addArgument<bool>("-focus")
            .action(storeTrue)
            .help("print the info of the ZXGraph in focus");
        mutex.addArgument<bool>("-list")
            .action(storeTrue)
            .help("print a list of ZXGraph");
        mutex.addArgument<bool>("-number")
            .action(storeTrue)
            .help("print the number of ZXGraph managed");
    };

    cmd->onParseSuccess = [](ArgumentParser const &parser) {
        if (parser["-focus"].isParsed())
            zxGraphMgr.printFocus();
        else if (parser["-number"].isParsed())
            zxGraphMgr.printListSize();
        else if (parser["-list"].isParsed())
            zxGraphMgr.printList();
        else
            zxGraphMgr.printMgr();
        return CMD_EXEC_DONE;
    };

    return cmd;
}

//----------------------------------------------------------------------
//    ZXCOPy [(size_t id)]
//----------------------------------------------------------------------
unique_ptr<ArgParseCmdType> ZXCopyCmd() {
    auto cmd = make_unique<ArgParseCmdType>("ZXCOPy");

    cmd->precondition = []() { return zxGraphMgrNotEmpty("ZXCOPy"); };

    cmd->parserDefinition = [](ArgumentParser &parser) {
        parser.help("copy a ZXGraph to ZXGraphMgr");

        parser.addArgument<size_t>("id")
            .nargs(NArgsOption::OPTIONAL)
            .help("the ID copied ZXGraph to be stored");

        parser.addArgument<bool>("-Replace")
            .defaultValue(false)
            .action(storeTrue)
            .help("replace the current focused ZXGraph");
    };

    cmd->onParseSuccess = [](ArgumentParser const &parser) {
        size_t id = (parser["id"].isParsed()) ? parser.get<size_t>("id") : zxGraphMgr.getNextID();
        if (zxGraphMgr.isID(id)) {
            if (!parser["-Replace"].isParsed()) {
                cerr << "Error: ZXGraph " << id << " already exists!! Specify `-Replace` if needed." << endl;
                return CMD_EXEC_ERROR;
            }
            zxGraphMgr.copy(id, false);
            return CMD_EXEC_DONE;
        }

        zxGraphMgr.copy(id);
        return CMD_EXEC_DONE;
    };
    return cmd;
}

//----------------------------------------------------------------------
//    ZXCOMpose <size_t id>
//----------------------------------------------------------------------
unique_ptr<ArgParseCmdType> ZXComposeCmd() {
    auto cmd = make_unique<ArgParseCmdType>("ZXCOMpose");

    cmd->parserDefinition = [](ArgumentParser &parser) {
        parser.help("compose a ZXGraph");

        parser.addArgument<size_t>("id")
            .constraint(validZXGraphId)
            .help("the ID of the ZXGraph to compose with");
    };

    cmd->onParseSuccess = [](ArgumentParser const &parser) {
        zxGraphMgr.get()->compose(*zxGraphMgr.findByID(parser["id"]));
        return CMD_EXEC_DONE;
    };

    return cmd;
}

//----------------------------------------------------------------------
//    ZXTensor <size_t id>
//----------------------------------------------------------------------
unique_ptr<ArgParseCmdType> ZXTensorCmd() {
    auto cmd = make_unique<ArgParseCmdType>("ZXTensor");
    cmd->parserDefinition = [](ArgumentParser &parser) {
        parser.help("tensor a ZXGraph");
        parser.addArgument<size_t>("id")
            .constraint(validZXGraphId)
            .help("the ID of the ZXGraph");
    };
    cmd->onParseSuccess = [](ArgumentParser const &parser) {
        zxGraphMgr.get()->tensorProduct(*zxGraphMgr.findByID(parser["id"]));
        return CMD_EXEC_DONE;
    };
    return cmd;
}

//----------------------------------------------------------------------
//    ZXGTest [-Empty | -Valid | -GLike | -IDentity]
//----------------------------------------------------------------------
unique_ptr<ArgParseCmdType> ZXGTestCmd() {
    auto cmd = make_unique<ArgParseCmdType>("ZXGTest");

    cmd->precondition = []() { return zxGraphMgrNotEmpty("ZXGTest"); };

    cmd->parserDefinition = [](ArgumentParser &parser) {
        parser.help("test ZXGraph structures and functions");

        auto mutex = parser.addMutuallyExclusiveGroup().required(true);

        mutex.addArgument<bool>("-empty")
            .action(storeTrue)
            .help("check if the ZXGraph is empty");
        mutex.addArgument<bool>("-valid")
            .action(storeTrue)
            .help("check if the ZXGraph is valid");
        mutex.addArgument<bool>("-glike")
            .action(storeTrue)
            .help("check if the ZXGraph is graph-like");
        mutex.addArgument<bool>("-identity")
            .action(storeTrue)
            .help("check if the ZXGraph is equivalent to identity");
    };

    cmd->onParseSuccess = [](ArgumentParser const &parser) {
        if (parser["-empty"].isParsed()) {
            if (zxGraphMgr.get()->isEmpty())
                cout << "The graph is empty!" << endl;
            else
                cout << "The graph is not empty!" << endl;
        } else if (parser["-valid"].isParsed()) {
            if (zxGraphMgr.get()->isValid())
                cout << "The graph is valid!" << endl;
            else
                cout << "The graph is invalid!" << endl;
        } else if (parser["-glike"].isParsed()) {
            if (zxGraphMgr.get()->isGraphLike())
                cout << "The graph is graph-like!" << endl;
            else
                cout << "The graph is not graph-like!" << endl;
        } else if (parser["-identity"].isParsed()) {
            if (zxGraphMgr.get()->isIdentity())
                cout << "The graph is an identity!" << endl;
            else
                cout << "The graph is not an identity!" << endl;
        }
        return CMD_EXEC_DONE;
    };

    return cmd;
}

//-----------------------------------------------------------------------------------------------------------
//    ZXGPrint [-Summary | -Inputs | -Outputs | -Vertices | -Edges | -Qubits | -Neighbors | -Analysis | -Density]
//-----------------------------------------------------------------------------------------------------------
<<<<<<< HEAD
unique_ptr<ArgParseCmdType> ZXGPrintCmd() {
    auto cmd = make_unique<ArgParseCmdType>("ZXGPrint");
=======
// unique_ptr<ArgParseCmdType> ZXGPrintCmd() {
//     auto cmd = make_unique<ArgParseCmdType>("ZXGPrint");

//     cmd->parserDefinition = [](ArgumentParser &parser) {
//         parser.help("print info of ZXGraph");

//         auto mutex = parser.addMutuallyExclusiveGroup();

//         mutex.addArgument<bool>("-summary")
//             .action(storeTrue)
//             .help("print the summary info of ZXGraph");
//         mutex.addArgument<bool>("-io")
//             .action(storeTrue)
//             .help("print the I/O info of ZXGraph");
//         mutex.addArgument<bool>("-inputs")
//             .action(storeTrue)
//             .help("print the inputs info of ZXGraph");
//         mutex.addArgument<bool>("-outputs")
//             .action(storeTrue)
//             .help("print the outputs info of ZXGraph");
//         mutex.addArgument<bool>("-vertices")
//             .action(storeTrue)
//             .help("print the vertices info of ZXGraph");
//         mutex.addArgument<bool>("-edges")
//             .action(storeTrue)
//             .help("print the edges info of ZXGraph");
//         mutex.addArgument<bool>("-qubits")
//             .action(storeTrue)
//             .help("print the qubits info of ZXGraph");
//         mutex.addArgument<bool>("-neighbors")
//             .action(storeTrue)
//             .help("print the neighbors info of ZXGraph");
//         mutex.addArgument<bool>("-density")
//             .action(storeTrue)
//             .help("print the density of ZXGraph");
//     };

//     cmd->onParseSuccess = [](ArgumentParser const &parser) {
//         ZX_CMD_GRAPHMGR_NOT_EMPTY_OR_RETURN("ZXGPrint");
//         //TODO - `-vertices`, `-qubits`, `-neighbors` specific printing
//         if(parser["-summary"].isParsed()){
//             zxGraphMgr->getGraph()->printGraph();
//             cout << setw(30) << left << "#T-gate: " << zxGraphMgr->getGraph()->TCount() << "\n";
//             cout << setw(30) << left << "#Non-(Clifford+T)-gate: " << zxGraphMgr->getGraph()->nonCliffordCount(false) << "\n";
//             cout << setw(30) << left << "#Non-Clifford-gate: " << zxGraphMgr->getGraph()->nonCliffordCount(true) << "\n";
//         }
//         else if(parser["-io"].isParsed()) zxGraphMgr->getGraph()->printIO();
//         else if(parser["-inputs"].isParsed()) zxGraphMgr->getGraph()->printInputs();
//         else if(parser["-outputs"].isParsed()) zxGraphMgr->getGraph()->printOutputs();
//         else if(parser["-vertices"].isParsed()) zxGraphMgr->getGraph()->printVertices();
//         else if(parser["-edges"].isParsed()) zxGraphMgr->getGraph()->printEdges();
//         else if(parser["-qubits"].isParsed()) zxGraphMgr->getGraph()->printQubits();
//         else if(parser["-neighbors"].isParsed()){}
//         else if(parser["-density"].isParsed()){
//             cout << "Density: " << zxGraphMgr->getGraph()->Density() << endl;
//         }
//         else zxGraphMgr->getGraph()->printGraph();
//         return CMD_EXEC_DONE;
//     };

//     return cmd;
// }

CmdExecStatus
ZXGPrintCmd::exec(mythread::stop_token, const string &option) {
    // check option
    vector<string> options;
    if (!CmdExec::lexOptions(option, options)) return CMD_EXEC_ERROR;
    // string token;
    // if (!CmdExec::lexSingleOption(option, token)) return CMD_EXEC_ERROR;

    ZX_CMD_GRAPHMGR_NOT_EMPTY_OR_RETURN("ZXGPrint");

    if (options.empty())
        zxGraphMgr.get()->printGraph();
    else if (myStrNCmp("-Summary", options[0], 2) == 0) {
        zxGraphMgr.get()->printGraph();
        cout << setw(30) << left << "#T-gate: " << zxGraphMgr.get()->TCount() << "\n";
        cout << setw(30) << left << "#Non-(Clifford+T)-gate: " << zxGraphMgr.get()->nonCliffordCount() << "\n";
        cout << setw(30) << left << "#Non-Clifford-gate: " << zxGraphMgr.get()->nonCliffordPlusTCount() << "\n";
    } else if (myStrNCmp("-Inputs", options[0], 2) == 0)
        zxGraphMgr.get()->printInputs();
    else if (myStrNCmp("-Outputs", options[0], 2) == 0)
        zxGraphMgr.get()->printOutputs();
    else if (myStrNCmp("-IO", options[0], 3) == 0)
        zxGraphMgr.get()->printIO();
    else if (myStrNCmp("-Vertices", options[0], 2) == 0) {
        if (options.size() == 1)
            zxGraphMgr.get()->printVertices();
        else {
            vector<size_t> candidates;
            for (size_t i = 1; i < options.size(); i++) {
                unsigned id;
                if (myStr2Uns(options[i], id)) candidates.emplace_back(id);
            }
            zxGraphMgr.get()->printVertices(candidates);
        }
    } else if (myStrNCmp("-Edges", options[0], 2) == 0)
        zxGraphMgr.get()->printEdges();
    else if (myStrNCmp("-Qubits", options[0], 2) == 0) {
        vector<int> candidates;
        for (size_t i = 1; i < options.size(); i++) {
            int qid;
            if (myStr2Int(options[i], qid))
                candidates.emplace_back(qid);
            else {
                cout << "Warning: " << options[i] << " is not a valid qubit ID!!" << endl;
            }
        }
        zxGraphMgr.get()->printQubits(candidates);
    } else if (myStrNCmp("-Neighbors", options[0], 2) == 0) {
        CMD_N_OPTS_EQUAL_OR_RETURN(options, 2);

        unsigned id;
        ZXVertex *v;
        ZX_CMD_ID_VALID_OR_RETURN(options[1], id, "Vertex");
        ZX_CMD_VERTEX_ID_IN_GRAPH_OR_RETURN(id, v);

        v->printVertex();
        cout << "----- Neighbors -----" << endl;
        for (auto [nb, _] : v->getNeighbors()) {
            nb->printVertex();
        }
    } else if (myStrNCmp("-Analysis", options[0], 2) == 0) {
        cout << setw(30) << left << "#T-gate: " << zxGraphMgr.get()->TCount() << "\n";
        cout << setw(30) << left << "#Non-(Clifford+T)-gate: " << zxGraphMgr.get()->nonCliffordCount() << "\n";
        cout << setw(30) << left << "#Non-Clifford-gate: " << zxGraphMgr.get()->nonCliffordPlusTCount() << "\n";
        return CMD_EXEC_DONE;
    }
>>>>>>> b29845e0

    cmd->precondition = []() { return zxGraphMgrNotEmpty("ZXGPrint"); };

    cmd->parserDefinition = [](ArgumentParser &parser) {
        parser.help("print info of ZXGraph");

        auto mutex = parser.addMutuallyExclusiveGroup();

        mutex.addArgument<bool>("-summary")
            .action(storeTrue)
            .help("print the summary info of ZXGraph");
        mutex.addArgument<bool>("-io")
            .action(storeTrue)
            .help("print the I/O info of ZXGraph");
        mutex.addArgument<bool>("-inputs")
            .action(storeTrue)
            .help("print the input info of ZXGraph");
        mutex.addArgument<bool>("-outputs")
            .action(storeTrue)
            .help("print the output info of ZXGraph");
        mutex.addArgument<size_t>("-vertices")
            .nargs(NArgsOption::ZERO_OR_MORE)
            .constraint(validZXVertexId)
            .help("print the vertex info of ZXGraph");
        mutex.addArgument<bool>("-edges")
            .action(storeTrue)
            .help("print the edges info of ZXGraph");
        mutex.addArgument<int>("-qubits")
            .nargs(NArgsOption::ZERO_OR_MORE)
            .help("print the qubit info of ZXGraph");
        mutex.addArgument<size_t>("-neighbors")
            .constraint(validZXVertexId)
            .help("print the neighbor info of ZXGraph");
        mutex.addArgument<bool>("-density")
            .action(storeTrue)
            .help("print the density of ZXGraph");
    };

    cmd->onParseSuccess = [](ArgumentParser const &parser) {
        if (parser["-summary"].isParsed()) {
            zxGraphMgr.get()->printGraph();
            cout << setw(30) << left << "#T-gate: " << zxGraphMgr.get()->TCount() << "\n";
            cout << setw(30) << left << "#Non-(Clifford+T)-gate: " << zxGraphMgr.get()->nonCliffordPlusTCount() << "\n";
            cout << setw(30) << left << "#Non-Clifford-gate: " << zxGraphMgr.get()->nonCliffordCount() << "\n";
        } else if (parser["-io"].isParsed())
            zxGraphMgr.get()->printIO();
        else if (parser["-inputs"].isParsed())
            zxGraphMgr.get()->printInputs();
        else if (parser["-outputs"].isParsed())
            zxGraphMgr.get()->printOutputs();
        else if (parser["-vertices"].isParsed()) {
            vector<size_t> vids = parser["-vertices"];
            if (vids.empty())
                zxGraphMgr.get()->printVertices();
            else
                zxGraphMgr.get()->printVertices(vids);
        } else if (parser["-edges"].isParsed())
            zxGraphMgr.get()->printEdges();
        else if (parser["-qubits"].isParsed()) {
            vector<int> qids = parser["-qubits"];
            zxGraphMgr.get()->printQubits(qids);
        } else if (parser["-neighbors"].isParsed()) {
            auto v = zxGraphMgr.get()->findVertexById(parser["-neighbors"]);
            v->printVertex();
            cout << "----- Neighbors -----" << endl;
            for (auto [nb, _] : v->getNeighbors()) {
                nb->printVertex();
            }
        } else if (parser["-density"].isParsed()) {
            cout << "Density: " << zxGraphMgr.get()->density() << endl;
        } else
            zxGraphMgr.get()->printGraph();
        return CMD_EXEC_DONE;
    };

    return cmd;
}

unique_ptr<ArgParseCmdType> ZXGEditCmd() {
    auto cmd = make_unique<ArgParseCmdType>("ZXGEdit");

    cmd->precondition = []() { return zxGraphMgrNotEmpty("ZXGEdit"); };

    cmd->parserDefinition = [](ArgumentParser &parser) {
        parser.help("edit ZXGraph");

        auto subparsers = parser.addSubParsers().required(true);

        auto removeVertexParser = subparsers.addParser("-rmvertex");

        removeVertexParser.addArgument<size_t>("ids")
            .constraint(validZXVertexId)
            .nargs(NArgsOption::ZERO_OR_MORE)
            .help("the IDs of vertices to remove");

        removeVertexParser.addArgument<bool>("-isolated")
            .action(storeTrue)
            .help("if set, remove all isolated vertices");

        auto removeEdgeParser = subparsers.addParser("-rmedge");

        removeEdgeParser.addArgument<size_t>("ids")
            .nargs(2)
            .constraint(validZXVertexId)
            .metavar("(vs, vt)")
            .help("the IDs to the two vertices to remove edges in between");

        removeEdgeParser.addArgument<string>("etype")
            .constraint(choices_allow_prefix({"simple", "hadamard", "all"}))
            .help("the edge type to remove. Options: simple, hadamard, all (i.e., remove both)");

        auto addVertexParser = subparsers.addParser("-addvertex");

        addVertexParser.addArgument<size_t>("qubit")
            .help("the qubit ID the ZXVertex belongs to");

        addVertexParser.addArgument<string>("vtype")
            .constraint(choices_allow_prefix({"zspider", "xspider", "hbox"}))
            .help("the type of ZXVertex");

        addVertexParser.addArgument<Phase>("phase")
            .nargs(NArgsOption::OPTIONAL)
            .defaultValue(Phase(0))
            .help("phase of the ZXVertex (default = 0)");

        auto addInputParser = subparsers.addParser("-addinput");

        addInputParser.addArgument<size_t>("qubit")
            .constraint(notExistingZXInputQubitId)
            .help("the qubit ID of the input");

        auto addOutputParser = subparsers.addParser("-addoutput");

        addOutputParser.addArgument<size_t>("qubit")
            .constraint(notExistingZXOutputQubitId)
            .help("the qubit ID of the output");

        auto addEdgeParser = subparsers.addParser("-addedge");

        addEdgeParser.addArgument<size_t>("ids")
            .nargs(2)
            .constraint(validZXVertexId)
            .metavar("(vs, vt)")
            .help("the IDs to the two vertices to add edges in between");

        addEdgeParser.addArgument<string>("etype")
            .constraint(choices_allow_prefix({"simple", "hadamard"}))
            .help("the edge type to add. Options: simple, hadamard");
    };

    cmd->onParseSuccess = [](ArgumentParser const &parser) {
        std::string subparser = parser.getActivatedSubParserName();

        if (subparser == "-rmvertex") {
            auto ids = parser.get<vector<size_t>>("ids");
            auto vertices_range = ids |
                                  views::transform([](size_t id) { return zxGraphMgr.get()->findVertexById(id); }) |
                                  views::filter([](ZXVertex *v) { return v != nullptr; });
            zxGraphMgr.get()->removeVertices({vertices_range.begin(), vertices_range.end()});

            if (parser["-isolated"].isParsed()) {
                cout << "Note: removing isolated vertices..." << endl;
                zxGraphMgr.get()->removeIsolatedVertices();
            }
            return CMD_EXEC_DONE;
        }
        if (subparser == "-rmedge") {
            auto ids = parser.get<std::vector<size_t>>("ids");
            auto v0 = zxGraphMgr.get()->findVertexById(ids[0]);
            auto v1 = zxGraphMgr.get()->findVertexById(ids[1]);
            assert(v0 != nullptr && v1 != nullptr);

            auto etype = std::invoke([&parser]() {
                auto str = parser.get<std::string>("etype");
                switch (std::tolower(str[0])) {
                    case 's':
                        return EdgeType::SIMPLE;
                    case 'h':
                        return EdgeType::HADAMARD;
                    default:
                        return EdgeType::ERRORTYPE;
                }
            });

            if (etype == EdgeType::ERRORTYPE) {  // corresponds to choice "ALL"
                zxGraphMgr.get()->removeAllEdgesBetween(v0, v1);
            } else {
                zxGraphMgr.get()->removeEdge(v0, v1, etype);
            }

            return CMD_EXEC_DONE;
        }
        if (subparser == "-addvertex") {
            auto vtype = std::invoke([&parser]() {
                auto vtypeStr = parser.get<std::string>("vtype");
                switch (std::tolower(vtypeStr[0])) {
                    case 'z':
                        return VertexType::Z;
                    case 'x':
                        return VertexType::X;
                    case 'h':
                        return VertexType::H_BOX;
                    default:
                        return VertexType::ERRORTYPE;
                }
            });
            assert(vtype != VertexType::ERRORTYPE);

            zxGraphMgr.get()->addVertex(parser.get<size_t>("qubit"), vtype, parser.get<Phase>("phase"));

            return CMD_EXEC_DONE;
        }
        if (subparser == "-addinput") {
            zxGraphMgr.get()->addInput(parser.get<size_t>("qubit"));
            return CMD_EXEC_DONE;
        }
        if (subparser == "-addoutput") {
            zxGraphMgr.get()->addOutput(parser.get<size_t>("qubit"));
            return CMD_EXEC_DONE;
        }
        if (subparser == "-addedge") {
            auto ids = parser.get<std::vector<size_t>>("ids");
            auto v0 = zxGraphMgr.get()->findVertexById(ids[0]);
            auto v1 = zxGraphMgr.get()->findVertexById(ids[1]);
            assert(v0 != nullptr && v1 != nullptr);

            auto etype = std::invoke([&parser]() {
                auto str = parser.get<std::string>("etype");
                switch (std::tolower(str[0])) {
                    case 's':
                        return EdgeType::SIMPLE;
                    case 'h':
                        return EdgeType::HADAMARD;
                    default:
                        return EdgeType::ERRORTYPE;
                }
            });
            assert(etype != EdgeType::ERRORTYPE);

            zxGraphMgr.get()->addEdge(v0, v1, etype);

            return CMD_EXEC_DONE;
        }
        return CMD_EXEC_ERROR;
    };

    return cmd;
}

//----------------------------------------------------------------------
//    ZXGTRaverse
//----------------------------------------------------------------------
unique_ptr<ArgParseCmdType> ZXGTraverseCmd() {
    auto cmd = make_unique<ArgParseCmdType>("ZXGTRaverse");

    cmd->parserDefinition = [](ArgumentParser &parser) {
        parser.help("traverse ZXGraph and update topological order of vertices");
    };

    cmd->onParseSuccess = [](ArgumentParser const &parser) {
        zxGraphMgr.get()->updateTopoOrder();
        return CMD_EXEC_DONE;
    };

    return cmd;
}

//----------------------------------------------------------------------
//    ZXGDraw [-CLI]
//    ZXGDraw <string (path.pdf)>
//----------------------------------------------------------------------

unique_ptr<ArgParseCmdType> ZXGDrawCmd() {
    auto cmd = make_unique<ArgParseCmdType>("ZXGDraw");

    cmd->precondition = []() { return zxGraphMgrNotEmpty("ZXGDraw"); };

    cmd->parserDefinition = [](ArgumentParser &parser) {
        parser.help("draw ZXGraph");

        parser.addArgument<string>("filepath")
            .nargs(NArgsOption::OPTIONAL)
            .constraint(dir_for_file_exists)
            .constraint(allowed_extension({".pdf"}))
            .help("the output path. Supported extension: .pdf");

        parser.addArgument<bool>("-CLI")
            .help("print to the console. Note that only horizontal wires will be printed");
    };

    cmd->onParseSuccess = [](ArgumentParser const &parser) {
        if (parser["filename"].isParsed()) {
            if (!zxGraphMgr.get()->writePdf(parser["filename"])) return CMD_EXEC_ERROR;
        }
        if (parser["-CLI"].isParsed()) {
            zxGraphMgr.get()->draw();
        }

        return CMD_EXEC_DONE;
    };

    return cmd;
}

//----------------------------------------------------------------------
//    ZX2TS
//----------------------------------------------------------------------
unique_ptr<ArgParseCmdType> ZX2TSCmd() {
    auto cmd = make_unique<ArgParseCmdType>("ZX2TS");

    cmd->parserDefinition = [](ArgumentParser &parser) {
        parser.help("convert ZXGraph to tensor");
    };

    cmd->onParseSuccess = [](mythread::stop_token st, ArgumentParser const &parser) {
        ZX2TSMapper mapper{zxGraphMgr.get(), st};
        mapper.map();
        return CMD_EXEC_DONE;
    };

    return cmd;
}

//----------------------------------------------------------------------
//    ZXGRead <string Input.(b)zx> [-KEEPid] [-Replace]
//----------------------------------------------------------------------
<<<<<<< HEAD

unique_ptr<ArgParseCmdType> ZXGReadCmd() {
    auto cmd = make_unique<ArgParseCmdType>("ZXGRead");

    cmd->parserDefinition = [](ArgumentParser &parser) {
        parser.help("read a file and construct the corresponding ZXGraph");

        parser.addArgument<string>("filepath")
            .constraint(file_exists)
            .constraint(allowed_extension({".zx", ".bzx"}))
            .help("path to the ZX file. Supported extensions: .zx, .bzx");

        parser.addArgument<bool>("-keepid")
            .action(storeTrue)
            .help("if set, retain the IDs in the ZX file; otherwise the ID is rearranged to be consecutive");

        parser.addArgument<bool>("-replace")
            .action(storeTrue)
            .constraint(zxGraphIdNotExist)
            .help("replace the current ZXGraph");
    };

    cmd->onParseSuccess = [](ArgumentParser const &parser) {
        string filepath = parser["filepath"];
        bool doKeepID = parser["-keepid"];
        bool doReplace = parser["-replace"];

        auto bufferGraph = make_unique<ZXGraph>();
        if (!bufferGraph->readZX(filepath, doKeepID)) {
            return CMD_EXEC_ERROR;
=======
CmdExecStatus
ZXGReadCmd::exec(mythread::stop_token, const string &option) {  // check option
    vector<string> options;

    if (!CmdExec::lexOptions(option, options)) return CMD_EXEC_ERROR;

    CMD_N_OPTS_BETWEEN_OR_RETURN(options, 1, 3);

    bool doReplace = false;
    bool doKeepID = false;
    size_t eraseIndexReplace = 0;
    size_t eraseIndexBZX = 0;
    string fileName = "";
    for (size_t i = 0, n = options.size(); i < n; ++i) {
        if (myStrNCmp("-Replace", options[i], 2) == 0) {
            if (doReplace)
                return CmdExec::errorOption(CMD_OPT_EXTRA, options[i]);
            doReplace = true;
            eraseIndexReplace = i;
        } else if (myStrNCmp("-KEEPid", options[i], 5) == 0) {
            if (doKeepID)
                return CmdExec::errorOption(CMD_OPT_EXTRA, options[i]);
            doKeepID = true;
            eraseIndexBZX = i;
        } else {
            if (fileName.size())
                return CmdExec::errorOption(CMD_OPT_ILLEGAL, options[i]);
            fileName = options[i];
>>>>>>> b29845e0
        }

        if (doReplace) {
            if (zxGraphMgr.empty()) {
                cout << "Note: ZXGraph list is empty now. Create a new one." << endl;
                zxGraphMgr.add(zxGraphMgr.getNextID());
            } else {
                cout << "Note: original ZXGraph is replaced..." << endl;
            }
        } else {
            zxGraphMgr.add(zxGraphMgr.getNextID());
        }
        zxGraphMgr.set(std::move(bufferGraph));
        return CMD_EXEC_DONE;
    };

    return cmd;
}

unique_ptr<ArgParseCmdType> ZXGWriteCmd() {
    auto cmd = make_unique<ArgParseCmdType>("ZXGWrite");

<<<<<<< HEAD
    cmd->parserDefinition = [](ArgumentParser &parser) {
        parser.addArgument<string>("filepath")
            .constraint(dir_for_file_exists)
            .constraint(allowed_extension({".zx", ".bzx", ".tikz", ".tex", ""}))
            .help("the path to the output ZX file");

        parser.addArgument<bool>("-complete")
            .action(storeTrue)
            .help("if specified, output neighbor information on both vertices of each edge");
    };

    cmd->onParseSuccess = [](ArgumentParser const &parser) {
        string filepath = parser["filepath"];
        bool doComplete = parser["-complete"];
        size_t extensionPos = filepath.find_last_of('.');

        string extension = (extensionPos == string::npos) ? "" : filepath.substr(extensionPos);
        if (extension == ".zx", extension == ".bzx", extension == "") {
            if (!zxGraphMgr.get()->writeZX(filepath, doComplete)) {
                cerr << "Error: fail to write ZXGraph to \"" << filepath << "\"!!\n";
=======
//----------------------------------------------------------------------
//    ZXGWrite <string Output.<zx | tikz | tex>> [-Complete]
//----------------------------------------------------------------------
CmdExecStatus
ZXGWriteCmd::exec(mythread::stop_token, const string &option) {
    vector<string> options;

    if (!CmdExec::lexOptions(option, options)) return CMD_EXEC_ERROR;
    if (options.empty()) return CmdExec::errorOption(CMD_OPT_MISSING, "");

    bool doComplete = false;
    size_t eraseIndexComplete = 0;
    string fileName;
    for (size_t i = 0, n = options.size(); i < n; ++i) {
        if (myStrNCmp("-Complete", options[i], 2) == 0) {
            if (doComplete)
                return CmdExec::errorOption(CMD_OPT_EXTRA, options[i]);
            doComplete = true;
            eraseIndexComplete = i;
        } else {
            if (fileName.size())
                return CmdExec::errorOption(CMD_OPT_ILLEGAL, options[i]);
            fileName = options[i];
        }
    }
    string completeStr = options[eraseIndexComplete];
    if (doComplete)
        std::erase(options, completeStr);
    if (options.empty())
        return CmdExec::errorOption(CMD_OPT_MISSING, completeStr);

    ZX_CMD_GRAPHMGR_NOT_EMPTY_OR_RETURN("ZXWrite");

    size_t extensionPosition = fileName.find_last_of(".");
    // REVIEW - should we guard the case of no file extension?
    if (extensionPosition != string::npos) {
        string extensionString = fileName.substr(extensionPosition);
        if (
            myStrNCmp(".zx", extensionString, 3) == 0 ||
            myStrNCmp(".bzx", extensionString, 4) == 0) {
            if (!zxGraphMgr.get()->writeZX(fileName, doComplete)) {
                cerr << "Error: fail to write ZXGraph to \"" << fileName << "\"!!" << endl;
>>>>>>> b29845e0
                return CMD_EXEC_ERROR;
            }
        } else if (extension == ".tikz") {
            if (!zxGraphMgr.get()->writeTikz(filepath)) {
                cerr << "Error: fail to write Tikz to \"" << filepath << "\"!!\n";
                return CMD_EXEC_ERROR;
            }
        } else if (extension == ".tex") {
            if (!zxGraphMgr.get()->writeTex(filepath)) {
                cerr << "Error: fail to write tex to \"" << filepath << "\"!!\n";
                return CMD_EXEC_ERROR;
            }
        }
        return CMD_EXEC_DONE;
    };

    return cmd;
}

//----------------------------------------------------------------------
//    ZXGASsign <size_t qubit> <I|O> <VertexType vt> <string Phase>
//----------------------------------------------------------------------
<<<<<<< HEAD
=======
CmdExecStatus
ZXGAssignCmd::exec(mythread::stop_token, const string &option) {
    // check option
    vector<string> options;
    if (!CmdExec::lexOptions(option, options))
        return CMD_EXEC_ERROR;
>>>>>>> b29845e0

unique_ptr<ArgParseCmdType> ZXGAssignCmd() {
    auto cmd = make_unique<ArgParseCmdType>("ZXGASsign");

    cmd->precondition = []() { return zxGraphMgrNotEmpty("ZXGASsign"); };

    cmd->parserDefinition = [](ArgumentParser &parser) {
        parser.help("assign quantum states to input/output vertex");

        parser.addArgument<size_t>("qubit")
            .help("the qubit to assign state to");

        parser.addArgument<string>("io")
            .constraint(choices_allow_prefix({"input", "output"}))
            .metavar("input/output")
            .help("add at input or output");

        parser.addArgument<string>("vtype")
            .constraint(choices_allow_prefix({"zspider", "xspider", "hbox"}))
            .help("the type of ZXVertex");

        parser.addArgument<Phase>("phase")
            .help("the phase of the vertex");
    };

    cmd->onParseSuccess = [](ArgumentParser const &parser) {
        size_t qid = parser["qubit"];
        bool isInput = toLowerString(parser.get<string>("io")).starts_with('i');

        if (!(isInput ? zxGraphMgr.get()->isInputQubit(qid) : zxGraphMgr.get()->isOutputQubit(qid))) {
            cerr << "Error: the specified boundary does not exist!!" << endl;
            return CMD_EXEC_ERROR;
        }

        auto vt = std::invoke([&parser]() {
            auto vtypeStr = parser.get<std::string>("vtype");
            switch (std::tolower(vtypeStr[0])) {
                case 'z':
                    return VertexType::Z;
                case 'x':
                    return VertexType::X;
                case 'h':
                    return VertexType::H_BOX;
                default:
                    return VertexType::ERRORTYPE;
            }
        });
        assert(vt != VertexType::ERRORTYPE);

        Phase phase = parser["phase"];
        zxGraphMgr.get()->assignBoundary(qid, isInput, vt, phase);

        return CMD_EXEC_DONE;
    };

    return cmd;
}

//----------------------------------------------------------------------
//    ZXGADJoint
//----------------------------------------------------------------------
unique_ptr<ArgParseCmdType> ZXGADjointCmd() {
    auto cmd = make_unique<ArgParseCmdType>("ZXGADjoint");

    cmd->parserDefinition = [](ArgumentParser &parser) {
        parser.help("adjoint ZXGraph");
    };

    cmd->onParseSuccess = [](ArgumentParser const &parser) {
        zxGraphMgr.get()->adjoint();
        return CMD_EXEC_DONE;
    };

    return cmd;
}<|MERGE_RESOLUTION|>--- conflicted
+++ resolved
@@ -388,140 +388,8 @@
 //-----------------------------------------------------------------------------------------------------------
 //    ZXGPrint [-Summary | -Inputs | -Outputs | -Vertices | -Edges | -Qubits | -Neighbors | -Analysis | -Density]
 //-----------------------------------------------------------------------------------------------------------
-<<<<<<< HEAD
 unique_ptr<ArgParseCmdType> ZXGPrintCmd() {
     auto cmd = make_unique<ArgParseCmdType>("ZXGPrint");
-=======
-// unique_ptr<ArgParseCmdType> ZXGPrintCmd() {
-//     auto cmd = make_unique<ArgParseCmdType>("ZXGPrint");
-
-//     cmd->parserDefinition = [](ArgumentParser &parser) {
-//         parser.help("print info of ZXGraph");
-
-//         auto mutex = parser.addMutuallyExclusiveGroup();
-
-//         mutex.addArgument<bool>("-summary")
-//             .action(storeTrue)
-//             .help("print the summary info of ZXGraph");
-//         mutex.addArgument<bool>("-io")
-//             .action(storeTrue)
-//             .help("print the I/O info of ZXGraph");
-//         mutex.addArgument<bool>("-inputs")
-//             .action(storeTrue)
-//             .help("print the inputs info of ZXGraph");
-//         mutex.addArgument<bool>("-outputs")
-//             .action(storeTrue)
-//             .help("print the outputs info of ZXGraph");
-//         mutex.addArgument<bool>("-vertices")
-//             .action(storeTrue)
-//             .help("print the vertices info of ZXGraph");
-//         mutex.addArgument<bool>("-edges")
-//             .action(storeTrue)
-//             .help("print the edges info of ZXGraph");
-//         mutex.addArgument<bool>("-qubits")
-//             .action(storeTrue)
-//             .help("print the qubits info of ZXGraph");
-//         mutex.addArgument<bool>("-neighbors")
-//             .action(storeTrue)
-//             .help("print the neighbors info of ZXGraph");
-//         mutex.addArgument<bool>("-density")
-//             .action(storeTrue)
-//             .help("print the density of ZXGraph");
-//     };
-
-//     cmd->onParseSuccess = [](ArgumentParser const &parser) {
-//         ZX_CMD_GRAPHMGR_NOT_EMPTY_OR_RETURN("ZXGPrint");
-//         //TODO - `-vertices`, `-qubits`, `-neighbors` specific printing
-//         if(parser["-summary"].isParsed()){
-//             zxGraphMgr->getGraph()->printGraph();
-//             cout << setw(30) << left << "#T-gate: " << zxGraphMgr->getGraph()->TCount() << "\n";
-//             cout << setw(30) << left << "#Non-(Clifford+T)-gate: " << zxGraphMgr->getGraph()->nonCliffordCount(false) << "\n";
-//             cout << setw(30) << left << "#Non-Clifford-gate: " << zxGraphMgr->getGraph()->nonCliffordCount(true) << "\n";
-//         }
-//         else if(parser["-io"].isParsed()) zxGraphMgr->getGraph()->printIO();
-//         else if(parser["-inputs"].isParsed()) zxGraphMgr->getGraph()->printInputs();
-//         else if(parser["-outputs"].isParsed()) zxGraphMgr->getGraph()->printOutputs();
-//         else if(parser["-vertices"].isParsed()) zxGraphMgr->getGraph()->printVertices();
-//         else if(parser["-edges"].isParsed()) zxGraphMgr->getGraph()->printEdges();
-//         else if(parser["-qubits"].isParsed()) zxGraphMgr->getGraph()->printQubits();
-//         else if(parser["-neighbors"].isParsed()){}
-//         else if(parser["-density"].isParsed()){
-//             cout << "Density: " << zxGraphMgr->getGraph()->Density() << endl;
-//         }
-//         else zxGraphMgr->getGraph()->printGraph();
-//         return CMD_EXEC_DONE;
-//     };
-
-//     return cmd;
-// }
-
-CmdExecStatus
-ZXGPrintCmd::exec(mythread::stop_token, const string &option) {
-    // check option
-    vector<string> options;
-    if (!CmdExec::lexOptions(option, options)) return CMD_EXEC_ERROR;
-    // string token;
-    // if (!CmdExec::lexSingleOption(option, token)) return CMD_EXEC_ERROR;
-
-    ZX_CMD_GRAPHMGR_NOT_EMPTY_OR_RETURN("ZXGPrint");
-
-    if (options.empty())
-        zxGraphMgr.get()->printGraph();
-    else if (myStrNCmp("-Summary", options[0], 2) == 0) {
-        zxGraphMgr.get()->printGraph();
-        cout << setw(30) << left << "#T-gate: " << zxGraphMgr.get()->TCount() << "\n";
-        cout << setw(30) << left << "#Non-(Clifford+T)-gate: " << zxGraphMgr.get()->nonCliffordCount() << "\n";
-        cout << setw(30) << left << "#Non-Clifford-gate: " << zxGraphMgr.get()->nonCliffordPlusTCount() << "\n";
-    } else if (myStrNCmp("-Inputs", options[0], 2) == 0)
-        zxGraphMgr.get()->printInputs();
-    else if (myStrNCmp("-Outputs", options[0], 2) == 0)
-        zxGraphMgr.get()->printOutputs();
-    else if (myStrNCmp("-IO", options[0], 3) == 0)
-        zxGraphMgr.get()->printIO();
-    else if (myStrNCmp("-Vertices", options[0], 2) == 0) {
-        if (options.size() == 1)
-            zxGraphMgr.get()->printVertices();
-        else {
-            vector<size_t> candidates;
-            for (size_t i = 1; i < options.size(); i++) {
-                unsigned id;
-                if (myStr2Uns(options[i], id)) candidates.emplace_back(id);
-            }
-            zxGraphMgr.get()->printVertices(candidates);
-        }
-    } else if (myStrNCmp("-Edges", options[0], 2) == 0)
-        zxGraphMgr.get()->printEdges();
-    else if (myStrNCmp("-Qubits", options[0], 2) == 0) {
-        vector<int> candidates;
-        for (size_t i = 1; i < options.size(); i++) {
-            int qid;
-            if (myStr2Int(options[i], qid))
-                candidates.emplace_back(qid);
-            else {
-                cout << "Warning: " << options[i] << " is not a valid qubit ID!!" << endl;
-            }
-        }
-        zxGraphMgr.get()->printQubits(candidates);
-    } else if (myStrNCmp("-Neighbors", options[0], 2) == 0) {
-        CMD_N_OPTS_EQUAL_OR_RETURN(options, 2);
-
-        unsigned id;
-        ZXVertex *v;
-        ZX_CMD_ID_VALID_OR_RETURN(options[1], id, "Vertex");
-        ZX_CMD_VERTEX_ID_IN_GRAPH_OR_RETURN(id, v);
-
-        v->printVertex();
-        cout << "----- Neighbors -----" << endl;
-        for (auto [nb, _] : v->getNeighbors()) {
-            nb->printVertex();
-        }
-    } else if (myStrNCmp("-Analysis", options[0], 2) == 0) {
-        cout << setw(30) << left << "#T-gate: " << zxGraphMgr.get()->TCount() << "\n";
-        cout << setw(30) << left << "#Non-(Clifford+T)-gate: " << zxGraphMgr.get()->nonCliffordCount() << "\n";
-        cout << setw(30) << left << "#Non-Clifford-gate: " << zxGraphMgr.get()->nonCliffordPlusTCount() << "\n";
-        return CMD_EXEC_DONE;
-    }
->>>>>>> b29845e0
 
     cmd->precondition = []() { return zxGraphMgrNotEmpty("ZXGPrint"); };
 
@@ -848,7 +716,6 @@
 //----------------------------------------------------------------------
 //    ZXGRead <string Input.(b)zx> [-KEEPid] [-Replace]
 //----------------------------------------------------------------------
-<<<<<<< HEAD
 
 unique_ptr<ArgParseCmdType> ZXGReadCmd() {
     auto cmd = make_unique<ArgParseCmdType>("ZXGRead");
@@ -879,36 +746,6 @@
         auto bufferGraph = make_unique<ZXGraph>();
         if (!bufferGraph->readZX(filepath, doKeepID)) {
             return CMD_EXEC_ERROR;
-=======
-CmdExecStatus
-ZXGReadCmd::exec(mythread::stop_token, const string &option) {  // check option
-    vector<string> options;
-
-    if (!CmdExec::lexOptions(option, options)) return CMD_EXEC_ERROR;
-
-    CMD_N_OPTS_BETWEEN_OR_RETURN(options, 1, 3);
-
-    bool doReplace = false;
-    bool doKeepID = false;
-    size_t eraseIndexReplace = 0;
-    size_t eraseIndexBZX = 0;
-    string fileName = "";
-    for (size_t i = 0, n = options.size(); i < n; ++i) {
-        if (myStrNCmp("-Replace", options[i], 2) == 0) {
-            if (doReplace)
-                return CmdExec::errorOption(CMD_OPT_EXTRA, options[i]);
-            doReplace = true;
-            eraseIndexReplace = i;
-        } else if (myStrNCmp("-KEEPid", options[i], 5) == 0) {
-            if (doKeepID)
-                return CmdExec::errorOption(CMD_OPT_EXTRA, options[i]);
-            doKeepID = true;
-            eraseIndexBZX = i;
-        } else {
-            if (fileName.size())
-                return CmdExec::errorOption(CMD_OPT_ILLEGAL, options[i]);
-            fileName = options[i];
->>>>>>> b29845e0
         }
 
         if (doReplace) {
@@ -931,7 +768,6 @@
 unique_ptr<ArgParseCmdType> ZXGWriteCmd() {
     auto cmd = make_unique<ArgParseCmdType>("ZXGWrite");
 
-<<<<<<< HEAD
     cmd->parserDefinition = [](ArgumentParser &parser) {
         parser.addArgument<string>("filepath")
             .constraint(dir_for_file_exists)
@@ -952,50 +788,6 @@
         if (extension == ".zx", extension == ".bzx", extension == "") {
             if (!zxGraphMgr.get()->writeZX(filepath, doComplete)) {
                 cerr << "Error: fail to write ZXGraph to \"" << filepath << "\"!!\n";
-=======
-//----------------------------------------------------------------------
-//    ZXGWrite <string Output.<zx | tikz | tex>> [-Complete]
-//----------------------------------------------------------------------
-CmdExecStatus
-ZXGWriteCmd::exec(mythread::stop_token, const string &option) {
-    vector<string> options;
-
-    if (!CmdExec::lexOptions(option, options)) return CMD_EXEC_ERROR;
-    if (options.empty()) return CmdExec::errorOption(CMD_OPT_MISSING, "");
-
-    bool doComplete = false;
-    size_t eraseIndexComplete = 0;
-    string fileName;
-    for (size_t i = 0, n = options.size(); i < n; ++i) {
-        if (myStrNCmp("-Complete", options[i], 2) == 0) {
-            if (doComplete)
-                return CmdExec::errorOption(CMD_OPT_EXTRA, options[i]);
-            doComplete = true;
-            eraseIndexComplete = i;
-        } else {
-            if (fileName.size())
-                return CmdExec::errorOption(CMD_OPT_ILLEGAL, options[i]);
-            fileName = options[i];
-        }
-    }
-    string completeStr = options[eraseIndexComplete];
-    if (doComplete)
-        std::erase(options, completeStr);
-    if (options.empty())
-        return CmdExec::errorOption(CMD_OPT_MISSING, completeStr);
-
-    ZX_CMD_GRAPHMGR_NOT_EMPTY_OR_RETURN("ZXWrite");
-
-    size_t extensionPosition = fileName.find_last_of(".");
-    // REVIEW - should we guard the case of no file extension?
-    if (extensionPosition != string::npos) {
-        string extensionString = fileName.substr(extensionPosition);
-        if (
-            myStrNCmp(".zx", extensionString, 3) == 0 ||
-            myStrNCmp(".bzx", extensionString, 4) == 0) {
-            if (!zxGraphMgr.get()->writeZX(fileName, doComplete)) {
-                cerr << "Error: fail to write ZXGraph to \"" << fileName << "\"!!" << endl;
->>>>>>> b29845e0
                 return CMD_EXEC_ERROR;
             }
         } else if (extension == ".tikz") {
@@ -1018,15 +810,6 @@
 //----------------------------------------------------------------------
 //    ZXGASsign <size_t qubit> <I|O> <VertexType vt> <string Phase>
 //----------------------------------------------------------------------
-<<<<<<< HEAD
-=======
-CmdExecStatus
-ZXGAssignCmd::exec(mythread::stop_token, const string &option) {
-    // check option
-    vector<string> options;
-    if (!CmdExec::lexOptions(option, options))
-        return CMD_EXEC_ERROR;
->>>>>>> b29845e0
 
 unique_ptr<ArgParseCmdType> ZXGAssignCmd() {
     auto cmd = make_unique<ArgParseCmdType>("ZXGASsign");
