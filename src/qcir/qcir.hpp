/****************************************************************************
  PackageName  [ qcir ]
  Synopsis     [ Define class QCir structure ]
  Author       [ Design Verification Lab ]
  Copyright    [ Copyright(c) 2023 DVLab, GIEE, NTU, Taiwan ]
****************************************************************************/

#pragma once

#include <cstddef>
#include <filesystem>
#include <ranges>
#include <span>
#include <string>
#include <unordered_map>
#include <utility>
#include <vector>

#include "qcir/qcir_gate.hpp"
#include "qcir/qcir_qubit.hpp"
#include "qsyn/qsyn_type.hpp"
#include "spdlog/common.h"

namespace dvlab {

class Phase;

}

namespace qsyn::qcir {

class QCir;

struct QubitInfo;

enum class QCirDrawerType {
    text,
    mpl,
    latex,
    latex_source,
};

inline std::optional<QCirDrawerType> str_to_qcir_drawer_type(std::string const& str) {
    if (str == "text") {
        return QCirDrawerType::text;
    }
    if (str == "mpl") {
        return QCirDrawerType::mpl;
    }
    if (str == "latex") {
        return QCirDrawerType::latex;
    }
    if (str == "latex_source") {
        return QCirDrawerType::latex_source;
    }
    return std::nullopt;
}

struct QCirGateStatistics {
<<<<<<< HEAD
    size_t clifford = 0;
    size_t tfamily  = 0;
    size_t twoqubit = 0;
    size_t nct      = 0;
    size_t h        = 0;
    size_t rz       = 0;
    size_t z        = 0;
    size_t s        = 0;
    size_t sdg      = 0;
    size_t t        = 0;
    size_t tdg      = 0;
    size_t rx       = 0;
    size_t x        = 0;
    size_t sx       = 0;
    size_t ry       = 0;
    size_t y        = 0;
    size_t sy       = 0;
    size_t mcpz     = 0;
    size_t cz       = 0;
    size_t ccz      = 0;
    size_t mcrx     = 0;
    size_t cx       = 0;
    size_t ccx      = 0;
    size_t mcry     = 0;
    size_t ecr      = 0;
=======
    size_t clifford   = 0;
    size_t tfamily    = 0;
    size_t twoqubit   = 0;
    size_t nct        = 0;
    size_t h          = 0;
    size_t h_internal = 0;
    size_t rz         = 0;
    size_t z          = 0;
    size_t s          = 0;
    size_t sdg        = 0;
    size_t t          = 0;
    size_t tdg        = 0;
    size_t rx         = 0;
    size_t x          = 0;
    size_t sx         = 0;
    size_t ry         = 0;
    size_t y          = 0;
    size_t sy         = 0;
    size_t mcpz       = 0;
    size_t cz         = 0;
    size_t ccz        = 0;
    size_t mcrx       = 0;
    size_t cx         = 0;
    size_t ccx        = 0;
    size_t mcry       = 0;
    size_t ecr        = 0;
>>>>>>> 093de504
};

class QCir {  // NOLINT(hicpp-special-member-functions, cppcoreguidelines-special-member-functions) : copy-swap idiom
public:
    using QubitIdType = qsyn::QubitIdType;
    QCir() {}
    QCir(size_t n_qubits) {
        add_qubits(n_qubits);
    }
    ~QCir() = default;
    QCir(QCir const& other);
    QCir(QCir&& other) noexcept = default;

    QCir& operator=(QCir copy) {
        copy.swap(*this);
        return *this;
    }

    void swap(QCir& other) noexcept {
        std::swap(_gate_id, other._gate_id);
        std::swap(_qubit_id, other._qubit_id);
        std::swap(_dirty, other._dirty);
        std::swap(_global_dfs_counter, other._global_dfs_counter);
        std::swap(_filename, other._filename);
        std::swap(_gate_set, other._gate_set);
        std::swap(_procedures, other._procedures);
        std::swap(_qgates, other._qgates);
        std::swap(_qubits, other._qubits);
        std::swap(_topological_order, other._topological_order);
    }

    friend void swap(QCir& a, QCir& b) noexcept {
        a.swap(b);
    }

    // Access functions
    size_t get_num_qubits() const { return _qubits.size(); }
    size_t calculate_depth() const;
    std::vector<QCirQubit*> const& get_qubits() const { return _qubits; }
    std::vector<QCirGate*> const& get_topologically_ordered_gates() const {
        if (_dirty) {
            update_topological_order();
            _dirty = false;
        }
        return _topological_order;
    }
    std::vector<QCirGate*> const& get_gates() const { return _qgates; }
    QCirGate* get_gate(size_t gid) const;
    QCirQubit* get_qubit(QubitIdType qid) const;
    std::string get_filename() const { return _filename; }
    std::vector<std::string> const& get_procedures() const { return _procedures; }
    std::string get_gate_set() const { return _gate_set; }

    bool is_empty() const { return _qubits.empty() || _qgates.empty(); }

    void set_filename(std::string f) { _filename = std::move(f); }
    void add_procedures(std::vector<std::string> const& ps) { _procedures.insert(_procedures.end(), ps.begin(), ps.end()); }
    void add_procedure(std::string const& p) { _procedures.emplace_back(p); }
    void set_gate_set(std::string g) { _gate_set = std::move(g); }

    void reset();
    QCir* compose(QCir const& other);
    QCir* tensor_product(QCir const& other);
    // Member functions about circuit construction
    QCirQubit* push_qubit();
    QCirQubit* insert_qubit(QubitIdType id);
    void add_qubits(size_t num);
    bool remove_qubit(QubitIdType qid);
    QCirGate* add_gate(std::string type, QubitIdList bits, dvlab::Phase phase, bool append);
    QCirGate* add_single_rz(QubitIdType bit, dvlab::Phase phase, bool append);
    bool remove_gate(size_t id);

    bool read_qcir_file(std::filesystem::path const& filepath);
    bool read_qc(std::filesystem::path const& filepath);
    bool read_qasm(std::filesystem::path const& filepath);
    bool read_qsim(std::filesystem::path const& filepath);
    bool read_quipper(std::filesystem::path const& filepath);

    bool write_qasm(std::filesystem::path const& filepath) const;

    bool draw(QCirDrawerType drawer, std::filesystem::path const& output_path = "", float scale = 1.0f) const;

    void print_gate_statistics(bool detail = false) const;

<<<<<<< HEAD
    void translate(QCir const& qcir, std::string gate_set);
=======
    void translate(QCir const& qcir, std::string const& gate_set);
>>>>>>> 093de504

    QCirGateStatistics get_gate_statistics() const;

    void update_gate_time() const;
    void print_zx_form_topological_order();

    void adjoint();

    // DFS functions
    template <typename F>
    void topological_traverse(F lambda) const {
        if (_dirty) {
            update_topological_order();
            _dirty = false;
        }
        for_each(_topological_order.begin(), _topological_order.end(), lambda);
    }

    bool print_topological_order() const;

    // pass a function F (public functions) into for_each
    // lambdaFn such as mappingToZX / updateGateTime
    std::vector<QCirGate*> const& update_topological_order() const;

    // Member functions about circuit reporting
    void print_depth() const;
    void print_gates(bool print_neighbors = false, std::span<size_t> gate_ids = {}) const;
    void print_qcir() const;
    bool print_gate_as_diagram(size_t id, bool show_time) const;
    void print_circuit_diagram(spdlog::level::level_enum lvl = spdlog::level::off) const;
    void print_qcir_info() const;

private:
    void _dfs(QCirGate* curr_gate) const;

    // For Copy
    void _set_next_gate_id(size_t id) { _gate_id = id; }
    void _set_next_qubit_id(QubitIdType qid) { _qubit_id = qid; }

    size_t _gate_id                                   = 0;
    QubitIdType _qubit_id                             = 0;
    bool mutable _dirty                               = true;
    unsigned mutable _global_dfs_counter              = 0;
    std::string _filename                             = "";
    std::string _gate_set                             = "";
    std::vector<std::string> _procedures              = {};
    std::vector<QCirGate*> _qgates                    = {};
    std::vector<QCirQubit*> _qubits                   = {};
    std::vector<QCirGate*> mutable _topological_order = {};
};

std::string to_qasm(QCir const& qcir);

}  // namespace qsyn::qcir

template <>
struct fmt::formatter<qsyn::qcir::QCirDrawerType> {
    auto parse(format_parse_context& ctx) {
        return ctx.begin();
    }
    auto format(qsyn::qcir::QCirDrawerType const& type, format_context& ctx) {
        using qsyn::qcir::QCirDrawerType;
        switch (type) {
            case QCirDrawerType::text:
                return fmt::format_to(ctx.out(), "text");
            case QCirDrawerType::mpl:
                return fmt::format_to(ctx.out(), "mpl");
            case QCirDrawerType::latex:
                return fmt::format_to(ctx.out(), "latex");
            case QCirDrawerType::latex_source:
            default:
                return fmt::format_to(ctx.out(), "latex_source");
        }
    }
};<|MERGE_RESOLUTION|>--- conflicted
+++ resolved
@@ -57,33 +57,6 @@
 }
 
 struct QCirGateStatistics {
-<<<<<<< HEAD
-    size_t clifford = 0;
-    size_t tfamily  = 0;
-    size_t twoqubit = 0;
-    size_t nct      = 0;
-    size_t h        = 0;
-    size_t rz       = 0;
-    size_t z        = 0;
-    size_t s        = 0;
-    size_t sdg      = 0;
-    size_t t        = 0;
-    size_t tdg      = 0;
-    size_t rx       = 0;
-    size_t x        = 0;
-    size_t sx       = 0;
-    size_t ry       = 0;
-    size_t y        = 0;
-    size_t sy       = 0;
-    size_t mcpz     = 0;
-    size_t cz       = 0;
-    size_t ccz      = 0;
-    size_t mcrx     = 0;
-    size_t cx       = 0;
-    size_t ccx      = 0;
-    size_t mcry     = 0;
-    size_t ecr      = 0;
-=======
     size_t clifford   = 0;
     size_t tfamily    = 0;
     size_t twoqubit   = 0;
@@ -110,7 +83,6 @@
     size_t ccx        = 0;
     size_t mcry       = 0;
     size_t ecr        = 0;
->>>>>>> 093de504
 };
 
 class QCir {  // NOLINT(hicpp-special-member-functions, cppcoreguidelines-special-member-functions) : copy-swap idiom
@@ -195,11 +167,7 @@
 
     void print_gate_statistics(bool detail = false) const;
 
-<<<<<<< HEAD
-    void translate(QCir const& qcir, std::string gate_set);
-=======
     void translate(QCir const& qcir, std::string const& gate_set);
->>>>>>> 093de504
 
     QCirGateStatistics get_gate_statistics() const;
 
