DV Lab, NTUEE, Qsyn 0.4.2
qsyn> qcba 2
Note: QCir list is empty now. Create a new one.
Create and checkout to QCir 0

qsyn> qcgadd -mcp -phase pi/2 0 1 

qsyn> qcgadd -mcrz -phase -pi/2 0 1

qsyn> qcgadd -tdg 0

qsyn> qcgp 0 -t
Q0 Start ───●─── G1
          ┌─┴─┐ 
Q1 Start ─┤ P ├─ G1
          └───┘ 
Rotate Phase: π/2
Execute at t= 2

qsyn> qcgp 1 -t
Q0 G0 ────●──── G2
       ┌──┴──┐ 
Q1 G0 ─┤  RZ ├─ End
       └─────┘ 
Rotate Phase: -π/2
Execute at t= 4

qsyn> qcgp 2 -t
       ┌─────┐ 
Q0 G1 ─┤ Tdg ├─ End
       └─────┘ 
Execute at t= 5

qsyn> qc2zx
Created and checked out to ZXGraph 0

qsyn> zxgp -v

ID:   0 (●, 0)           (Qubit, Col): (0, 0)	  #Neighbors:   1     (4, -) 
ID:   1 (●, 0)           (Qubit, Col): (0, 7)	  #Neighbors:   1     (12, -) 
ID:   2 (●, 0)           (Qubit, Col): (1, 0)	  #Neighbors:   1     (5, -) 
ID:   3 (●, 0)           (Qubit, Col): (1, 7)	  #Neighbors:   1     (9, -) 
ID:   4 ([1m[32mZ[0m[0m, π/4)         (Qubit, Col): (0, 4)	  #Neighbors:   3     (0, -) (6, [1m[34mH[0m[0m) (8, -) 
ID:   5 ([1m[32mZ[0m[0m, π/4)         (Qubit, Col): (1, 4)	  #Neighbors:   3     (2, -) (6, [1m[34mH[0m[0m) (9, -) 
ID:   6 ([1m[32mZ[0m[0m, 0)           (Qubit, Col): (-1, 4)	  #Neighbors:   3     (4, [1m[34mH[0m[0m) (5, [1m[34mH[0m[0m) (7, [1m[34mH[0m[0m) 
ID:   7 ([1m[32mZ[0m[0m, -π/4)        (Qubit, Col): (-2, 4)	  #Neighbors:   1     (6, [1m[34mH[0m[0m) 
ID:   8 ([1m[32mZ[0m[0m, 0)           (Qubit, Col): (0, 6)	  #Neighbors:   3     (4, -) (10, [1m[34mH[0m[0m) (12, -) 
ID:   9 ([1m[32mZ[0m[0m, -π/4)        (Qubit, Col): (1, 6)	  #Neighbors:   3     (3, -) (5, -) (10, [1m[34mH[0m[0m) 
ID:  10 ([1m[32mZ[0m[0m, 0)           (Qubit, Col): (-1, 6)	  #Neighbors:   3     (8, [1m[34mH[0m[0m) (9, [1m[34mH[0m[0m) (11, [1m[34mH[0m[0m) 
ID:  11 ([1m[32mZ[0m[0m, π/4)         (Qubit, Col): (-2, 6)	  #Neighbors:   1     (10, [1m[34mH[0m[0m) 
ID:  12 ([1m[32mZ[0m[0m, -π/4)        (Qubit, Col): (0, 6)	  #Neighbors:   2     (1, -) (8, -) 
Total #Vertices: 13


qsyn> zx2ts
Traverse and build the tensor... 
Successfully added Tensor 0
Stored the resulting tensor as tensor id 0

qsyn> qcnew
Create and checkout to QCir 1

qsyn> qcba 2

<<<<<<< HEAD
qsyn> qcgadd -mcrz -phase pi/2 0 1

qsyn> qcgp 0 -t
Q0 Start ────●──── End
          ┌──┴──┐ 
Q1 Start ─┤  RZ ├─ End
          └─────┘ 
Rotate Phase: π/2
Execute at t= 2

qsyn> qc2zx
Created and checked out to ZXGraph 1

qsyn> zxgp -v

ID:   0 (●, 0)           (Qubit, Col): (0, 0)	  #Neighbors:   1     (4, -) 
ID:   1 (●, 0)           (Qubit, Col): (0, 5)	  #Neighbors:   1     (4, -) 
ID:   2 (●, 0)           (Qubit, Col): (1, 0)	  #Neighbors:   1     (5, -) 
ID:   3 (●, 0)           (Qubit, Col): (1, 5)	  #Neighbors:   1     (5, -) 
ID:   4 (Z, 0)           (Qubit, Col): (0, 4)	  #Neighbors:   3     (0, -) (1, -) (6, H) 
ID:   5 (Z, π/4)         (Qubit, Col): (1, 4)	  #Neighbors:   3     (2, -) (3, -) (6, H) 
ID:   6 (Z, 0)           (Qubit, Col): (-1, 4)	  #Neighbors:   3     (4, H) (5, H) (7, H) 
ID:   7 (Z, 7π/4)        (Qubit, Col): (-2, 4)	  #Neighbors:   1     (6, H) 
Total #Vertices: 8


qsyn> zx2ts
=======
qsyn> qc2ts
>>>>>>> d065cb13
Traverse and build the tensor... 
Successfully added Tensor 1
Stored the resulting tensor as tensor id 1

qsyn> tseq 0 1
[1m[32mEquivalent[0m[0m
- Global Norm : 1
- Global Phase: 0

qsyn> qq -f
<|MERGE_RESOLUTION|>--- conflicted
+++ resolved
@@ -62,37 +62,7 @@
 
 qsyn> qcba 2
 
-<<<<<<< HEAD
-qsyn> qcgadd -mcrz -phase pi/2 0 1
-
-qsyn> qcgp 0 -t
-Q0 Start ────●──── End
-          ┌──┴──┐ 
-Q1 Start ─┤  RZ ├─ End
-          └─────┘ 
-Rotate Phase: π/2
-Execute at t= 2
-
-qsyn> qc2zx
-Created and checked out to ZXGraph 1
-
-qsyn> zxgp -v
-
-ID:   0 (●, 0)           (Qubit, Col): (0, 0)	  #Neighbors:   1     (4, -) 
-ID:   1 (●, 0)           (Qubit, Col): (0, 5)	  #Neighbors:   1     (4, -) 
-ID:   2 (●, 0)           (Qubit, Col): (1, 0)	  #Neighbors:   1     (5, -) 
-ID:   3 (●, 0)           (Qubit, Col): (1, 5)	  #Neighbors:   1     (5, -) 
-ID:   4 (Z, 0)           (Qubit, Col): (0, 4)	  #Neighbors:   3     (0, -) (1, -) (6, H) 
-ID:   5 (Z, π/4)         (Qubit, Col): (1, 4)	  #Neighbors:   3     (2, -) (3, -) (6, H) 
-ID:   6 (Z, 0)           (Qubit, Col): (-1, 4)	  #Neighbors:   3     (4, H) (5, H) (7, H) 
-ID:   7 (Z, 7π/4)        (Qubit, Col): (-2, 4)	  #Neighbors:   1     (6, H) 
-Total #Vertices: 8
-
-
-qsyn> zx2ts
-=======
 qsyn> qc2ts
->>>>>>> d065cb13
 Traverse and build the tensor... 
 Successfully added Tensor 1
 Stored the resulting tensor as tensor id 1
