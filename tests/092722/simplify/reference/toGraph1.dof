qsyn> ver 2

qsyn> qccr benchmark/pseudoSimp/toGraph1.qasm

qsyn> qccp -q
Q 0  -cx( 0)-- t( 1)--cx( 2)-
Q 1  -cx( 0)----------cx( 2)-

qsyn> zxm -on
ZXMODE turn ON!

qsyn> qczxm
<<<<<<< HEAD
=======
ID:	0	VertexType:	●	Qubit:	0	Phase:	0	#Neighbors:	1	(4, -) 
ID:	1	VertexType:	●	Qubit:	0	Phase:	0	#Neighbors:	1	(8, -) 
ID:	2	VertexType:	●	Qubit:	1	Phase:	0	#Neighbors:	1	(5, -) 
ID:	3	VertexType:	●	Qubit:	1	Phase:	0	#Neighbors:	1	(7, -) 
ID:	4	VertexType:	[1;32mZ[0m	Qubit:	0	Phase:	0	#Neighbors:	3	(0, -) (5, -) (6, -) 
ID:	5	VertexType:	[1;31mX[0m	Qubit:	1	Phase:	0	#Neighbors:	3	(2, -) (4, -) (7, -) 
ID:	6	VertexType:	[1;32mZ[0m	Qubit:	0	Phase:	π/4	#Neighbors:	2	(4, -) (8, -) 
ID:	7	VertexType:	[1;32mZ[0m	Qubit:	1	Phase:	0	#Neighbors:	3	(3, -) (5, -) (8, -) 
ID:	8	VertexType:	[1;31mX[0m	Qubit:	0	Phase:	0	#Neighbors:	3	(1, -) (6, -) (7, -) 
Total #Vertices: 9
>>>>>>> 01c88010

qsyn> zxgp
Graph 0
Inputs:        2
Outputs:       2
Vertices:      9
Edges:         9

qsyn> zxgp -e
( 4, 5 )	Type:	-
( 2, 5 )	Type:	-
( 0, 4 )	Type:	-
( 4, 6 )	Type:	-
( 7, 8 )	Type:	-
( 6, 8 )	Type:	-
( 5, 7 )	Type:	-
( 8, 1 )	Type:	-
( 7, 3 )	Type:	-
<<<<<<< HEAD
Total #Edges: 9

qsyn> zxgsimp

qsyn> zxgp -v
ID:	0	VertexType:	●	Qubit:	0	Phase:	0	#Neighbors:	1	(4, -) 
ID:	1	VertexType:	●	Qubit:	0	Phase:	0	#Neighbors:	1	(8, -) 
ID:	2	VertexType:	●	Qubit:	1	Phase:	0	#Neighbors:	1	(5, -) 
ID:	3	VertexType:	●	Qubit:	1	Phase:	0	#Neighbors:	1	(7, -) 
ID:	4	VertexType:	[1;32mZ[0m	Qubit:	0	Phase:	0	#Neighbors:	3	(6, -) (5, -) (0, -) 
ID:	5	VertexType:	[1;31mX[0m	Qubit:	1	Phase:	0	#Neighbors:	3	(7, -) (2, -) (4, -) 
ID:	6	VertexType:	[1;32mZ[0m	Qubit:	0	Phase:	π/4	#Neighbors:	2	(8, -) (4, -) 
ID:	7	VertexType:	[1;32mZ[0m	Qubit:	1	Phase:	0	#Neighbors:	3	(3, -) (5, -) (8, -) 
ID:	8	VertexType:	[1;31mX[0m	Qubit:	0	Phase:	0	#Neighbors:	3	(1, -) (6, -) (7, -) 
Total #Vertices: 9

qsyn> zxgp -e
( 4, 5 )	Type:	-
( 2, 5 )	Type:	-
( 0, 4 )	Type:	-
( 4, 6 )	Type:	-
( 7, 8 )	Type:	-
( 6, 8 )	Type:	-
( 5, 7 )	Type:	-
( 8, 1 )	Type:	-
( 7, 3 )	Type:	-
=======
>>>>>>> 01c88010
Total #Edges: 9

qsyn> q -f
<|MERGE_RESOLUTION|>--- conflicted
+++ resolved
@@ -10,19 +10,6 @@
 ZXMODE turn ON!
 
 qsyn> qczxm
-<<<<<<< HEAD
-=======
-ID:	0	VertexType:	●	Qubit:	0	Phase:	0	#Neighbors:	1	(4, -) 
-ID:	1	VertexType:	●	Qubit:	0	Phase:	0	#Neighbors:	1	(8, -) 
-ID:	2	VertexType:	●	Qubit:	1	Phase:	0	#Neighbors:	1	(5, -) 
-ID:	3	VertexType:	●	Qubit:	1	Phase:	0	#Neighbors:	1	(7, -) 
-ID:	4	VertexType:	[1;32mZ[0m	Qubit:	0	Phase:	0	#Neighbors:	3	(0, -) (5, -) (6, -) 
-ID:	5	VertexType:	[1;31mX[0m	Qubit:	1	Phase:	0	#Neighbors:	3	(2, -) (4, -) (7, -) 
-ID:	6	VertexType:	[1;32mZ[0m	Qubit:	0	Phase:	π/4	#Neighbors:	2	(4, -) (8, -) 
-ID:	7	VertexType:	[1;32mZ[0m	Qubit:	1	Phase:	0	#Neighbors:	3	(3, -) (5, -) (8, -) 
-ID:	8	VertexType:	[1;31mX[0m	Qubit:	0	Phase:	0	#Neighbors:	3	(1, -) (6, -) (7, -) 
-Total #Vertices: 9
->>>>>>> 01c88010
 
 qsyn> zxgp
 Graph 0
@@ -41,35 +28,32 @@
 ( 5, 7 )	Type:	-
 ( 8, 1 )	Type:	-
 ( 7, 3 )	Type:	-
-<<<<<<< HEAD
 Total #Edges: 9
 
-qsyn> zxgsimp
+qsyn> zxgsimp -tograph
 
 qsyn> zxgp -v
 ID:	0	VertexType:	●	Qubit:	0	Phase:	0	#Neighbors:	1	(4, -) 
-ID:	1	VertexType:	●	Qubit:	0	Phase:	0	#Neighbors:	1	(8, -) 
-ID:	2	VertexType:	●	Qubit:	1	Phase:	0	#Neighbors:	1	(5, -) 
+ID:	2	VertexType:	●	Qubit:	1	Phase:	0	#Neighbors:	1	(5, [1;34mH[0m) 
+ID:	1	VertexType:	●	Qubit:	0	Phase:	0	#Neighbors:	1	(8, [1;34mH[0m) 
 ID:	3	VertexType:	●	Qubit:	1	Phase:	0	#Neighbors:	1	(7, -) 
-ID:	4	VertexType:	[1;32mZ[0m	Qubit:	0	Phase:	0	#Neighbors:	3	(6, -) (5, -) (0, -) 
-ID:	5	VertexType:	[1;31mX[0m	Qubit:	1	Phase:	0	#Neighbors:	3	(7, -) (2, -) (4, -) 
-ID:	6	VertexType:	[1;32mZ[0m	Qubit:	0	Phase:	π/4	#Neighbors:	2	(8, -) (4, -) 
-ID:	7	VertexType:	[1;32mZ[0m	Qubit:	1	Phase:	0	#Neighbors:	3	(3, -) (5, -) (8, -) 
-ID:	8	VertexType:	[1;31mX[0m	Qubit:	0	Phase:	0	#Neighbors:	3	(1, -) (6, -) (7, -) 
+ID:	4	VertexType:	[1;32mZ[0m	Qubit:	0	Phase:	0	#Neighbors:	3	(0, -) (5, [1;34mH[0m) (6, -) 
+ID:	5	VertexType:	[1;32mZ[0m	Qubit:	1	Phase:	0	#Neighbors:	3	(2, [1;34mH[0m) (4, [1;34mH[0m) (7, [1;34mH[0m) 
+ID:	6	VertexType:	[1;32mZ[0m	Qubit:	0	Phase:	0	#Neighbors:	2	(4, -) (8, [1;34mH[0m) 
+ID:	7	VertexType:	[1;32mZ[0m	Qubit:	1	Phase:	0	#Neighbors:	3	(3, -) (5, [1;34mH[0m) (8, [1;34mH[0m) 
+ID:	8	VertexType:	[1;32mZ[0m	Qubit:	0	Phase:	0	#Neighbors:	3	(1, [1;34mH[0m) (6, [1;34mH[0m) (7, [1;34mH[0m) 
 Total #Vertices: 9
 
 qsyn> zxgp -e
-( 4, 5 )	Type:	-
-( 2, 5 )	Type:	-
+( 4, 5 )	Type:	[1;34mH[0m
+( 2, 5 )	Type:	[1;34mH[0m
 ( 0, 4 )	Type:	-
 ( 4, 6 )	Type:	-
-( 7, 8 )	Type:	-
-( 6, 8 )	Type:	-
-( 5, 7 )	Type:	-
-( 8, 1 )	Type:	-
+( 7, 8 )	Type:	[1;34mH[0m
+( 6, 8 )	Type:	[1;34mH[0m
+( 5, 7 )	Type:	[1;34mH[0m
+( 8, 1 )	Type:	[1;34mH[0m
 ( 7, 3 )	Type:	-
-=======
->>>>>>> 01c88010
 Total #Edges: 9
 
 qsyn> q -f
