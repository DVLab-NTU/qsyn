/****************************************************************************
  FileName     [ gFlow.h ]
  PackageName  [ gflow ]
  Synopsis     [ Define class GFlow structure ]
  Author       [ Mu-Te (Joshua) Lau ]
  Copyright    [ Copyleft(c) 2022-present DVLab, GIEE, NTU, Taiwan ]
****************************************************************************/
#ifndef GFLOW_H
#define GFLOW_H

#include <unordered_map>
#include <vector>

#include "m2.h"
#include "zxGraph.h"

class GFlow {
public:
    using Levels = std::vector<ZXVertexList>;
    using CorrectionSets = std::unordered_map<ZXVertex*, ZXVertexList>;
<<<<<<< HEAD
    
    GFlow(ZXGraph* g): _zxgraph(g), _valid(false) {}
=======

    GFlow(ZXGraph* g) : _zxgraph(g) {}
>>>>>>> e593b933

    void reset();
    bool calculate(bool disjointNeighbors = false);

    const Levels& getLevels() const { return _levels; }
    bool isValid() const { return _valid; }

    void print() const;
    void printLevels() const;
    void printCorrectionSets() const;
    void printCorrectionSet(ZXVertex* v) const;
    void printSummary() const;
    void printFailedVertices() const;

private:
    ZXGraph* _zxgraph;
    Levels _levels;
    CorrectionSets _correctionSets;

    bool _valid;

    // helper members
    ZXVertexList _frontier;
    ZXVertexList _neighbors;
    unordered_set<ZXVertex*> _taken;
    M2 _coefficientMatrix;

    // gflow calculation subroutines
    void clearTemporaryStorage();
    void calculateZerothLayer();
    void updateNeighborsByFrontier();
    void setCorrectionSetFromMatrix(ZXVertex* v, const M2& matrix);
    void updateFrontier();

    void printFrontier() const;
    void printNeighbors() const;
};

#endif  // GFLOW_H<|MERGE_RESOLUTION|>--- conflicted
+++ resolved
@@ -18,13 +18,8 @@
 public:
     using Levels = std::vector<ZXVertexList>;
     using CorrectionSets = std::unordered_map<ZXVertex*, ZXVertexList>;
-<<<<<<< HEAD
     
     GFlow(ZXGraph* g): _zxgraph(g), _valid(false) {}
-=======
-
-    GFlow(ZXGraph* g) : _zxgraph(g) {}
->>>>>>> e593b933
 
     void reset();
     bool calculate(bool disjointNeighbors = false);
