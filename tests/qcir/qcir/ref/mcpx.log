DV Lab, NTUEE, Qsyn 0.4.2
qsyn> qcba 2
Note: QCir list is empty now. Create a new one.
Create and checkout to QCir 0

qsyn> qcgadd -MCPX -PH pi 0 1

qsyn> qccp -q
Q 0  ---------cp( 0)-
Q 1  ---------cp( 0)-

qsyn> qcgp 0
Q0 Start ────●──── End
          ┌──┴──┐ 
Q1 Start ─┤  PX ├─ End
          └─────┘ 
Rotate Phase: π

qsyn> qc2ts
Traverse and build the tensor... 
Successfully added Tensor 0
Stored the resulting tensor as tensor id 0

qsyn> qc2zx
Create and checkout to Graph 0

qsyn> zxgp -Q

<<<<<<< HEAD
ID:   7 ([1m[32mZ[0m[0m, 3π/2)        (Qubit, Col): (-2, 4)	  #Neighbors:   1     (6, [1m[34mH[0m[0m) 
=======
ID:   7 ([1m[32mZ[0m[0m, -π/2)        (Qubit, Col): (-2, 2)	  #Neighbors:   1     (6, [1m[34mH[0m[0m) 
>>>>>>> 5845d088


ID:   6 ([1m[32mZ[0m[0m, 0)           (Qubit, Col): (-1, 4)	  #Neighbors:   3     (4, [1m[34mH[0m[0m) (5, [1m[34mH[0m[0m) (7, [1m[34mH[0m[0m) 


ID:   0 (●, 0)           (Qubit, Col): (0, 0)	  #Neighbors:   1     (4, -) 
ID:   1 (●, 0)           (Qubit, Col): (0, 5)	  #Neighbors:   1     (4, -) 
ID:   4 ([1m[32mZ[0m[0m, π/2)         (Qubit, Col): (0, 4)	  #Neighbors:   3     (0, -) (1, -) (6, [1m[34mH[0m[0m) 


ID:   2 (●, 0)           (Qubit, Col): (1, 0)	  #Neighbors:   1     (5, [1m[34mH[0m[0m) 
ID:   3 (●, 0)           (Qubit, Col): (1, 5)	  #Neighbors:   1     (5, [1m[34mH[0m[0m) 
ID:   5 ([1m[32mZ[0m[0m, π/2)         (Qubit, Col): (1, 4)	  #Neighbors:   3     (2, [1m[34mH[0m[0m) (3, [1m[34mH[0m[0m) (6, [1m[34mH[0m[0m) 


qsyn> zxgs -fr

All rules applied in order:
Local Complementation Rule    2 iterations.
  1) 1 matches
  2) 1 matches

qsyn> zxgp -Q

ID:   0 (●, 0)           (Qubit, Col): (0, 0)	  #Neighbors:   1     (4, -) 
ID:   1 (●, 0)           (Qubit, Col): (0, 5)	  #Neighbors:   1     (4, -) 
ID:   4 ([1m[32mZ[0m[0m, 0)           (Qubit, Col): (0, 4)	  #Neighbors:   3     (0, -) (1, -) (5, [1m[34mH[0m[0m) 


ID:   2 (●, 0)           (Qubit, Col): (1, 0)	  #Neighbors:   1     (5, [1m[34mH[0m[0m) 
ID:   3 (●, 0)           (Qubit, Col): (1, 5)	  #Neighbors:   1     (5, [1m[34mH[0m[0m) 
ID:   5 ([1m[32mZ[0m[0m, 0)           (Qubit, Col): (1, 4)	  #Neighbors:   3     (2, [1m[34mH[0m[0m) (3, [1m[34mH[0m[0m) (4, [1m[34mH[0m[0m) 


qsyn> zx2ts
Traverse and build the tensor... 
Successfully added Tensor 1
Stored the resulting tensor as tensor id 1

qsyn> tseq 0 1
[1m[32mEquivalent[0m[0m
- Global Norm : 1
- Global Phase: 0

qsyn> qcr

qsyn> zxr

qsyn> tsr

qsyn> tsr

qsyn> 
qsyn> qcba 1
Note: QCir list is empty now. Create a new one.
Create and checkout to QCir 0

qsyn> qcgadd -MCPX -PH pi 0

qsyn> qcgp 0
          ┌────┐ 
Q0 Start ─┤ PX ├─ End
          └────┘ 
Rotate Phase: π

qsyn> qc2zx
Create and checkout to Graph 0

qsyn> zxgp -v

ID:   0 (●, 0)           (Qubit, Col): (0, 0)	  #Neighbors:   1     (2, [1m[34mH[0m[0m) 
ID:   1 (●, 0)           (Qubit, Col): (0, 3)	  #Neighbors:   1     (2, [1m[34mH[0m[0m) 
ID:   2 ([1m[32mZ[0m[0m, π)           (Qubit, Col): (0, 2)	  #Neighbors:   2     (0, [1m[34mH[0m[0m) (1, [1m[34mH[0m[0m) 
Total #Vertices: 3


qsyn> qq -f
<|MERGE_RESOLUTION|>--- conflicted
+++ resolved
@@ -26,11 +26,7 @@
 
 qsyn> zxgp -Q
 
-<<<<<<< HEAD
-ID:   7 ([1m[32mZ[0m[0m, 3π/2)        (Qubit, Col): (-2, 4)	  #Neighbors:   1     (6, [1m[34mH[0m[0m) 
-=======
 ID:   7 ([1m[32mZ[0m[0m, -π/2)        (Qubit, Col): (-2, 2)	  #Neighbors:   1     (6, [1m[34mH[0m[0m) 
->>>>>>> 5845d088
 
 
 ID:   6 ([1m[32mZ[0m[0m, 0)           (Qubit, Col): (-1, 4)	  #Neighbors:   3     (4, [1m[34mH[0m[0m) (5, [1m[34mH[0m[0m) (7, [1m[34mH[0m[0m) 
