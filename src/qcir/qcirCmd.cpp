--- conflicted
+++ resolved
@@ -119,15 +119,11 @@
     }};
 
 ArgType<size_t>::ConstraintType validDMode = {
-    [](ArgType<size_t> &arg) {
-        return [&arg]() {
-            return (arg.getValue() >= 0 && arg.getValue() <= 4);
-        };
+    [](size_t const& val) {
+        return (val >= 0 && val <= 4);
     },
-    [](ArgType<size_t> const &arg) {
-        return [&arg]() {
-            cerr << "Error: DMode " << arg.getValue() << " does not exist!!\n";
-        };
+    [](size_t const& val) {
+        cerr << "Error: DMode " << val << " does not exist!!\n";
     }};
 
 //----------------------------------------------------------------------
@@ -826,24 +822,19 @@
         // auto mutex = parser.addMutuallyExclusiveGroup();
 
         parser.addArgument<size_t>("dm")
-            .required(false)
+            .nargs(NArgsOption::OPTIONAL)
             .constraint(validDMode)
             .help("decompose the graph in level 0");
     };
 
-<<<<<<< HEAD
-    cmd->onParseSuccess = [](std::stop_token st, ArgumentParser const& parser) {
-        qcirMgr->getQCircuit()->ZXMapping(st);
-=======
-    cmd->onParseSuccess = [](ArgumentParser const &parser) {
+    cmd->onParseSuccess = [](std::stop_token st, ArgumentParser const &parser) {
         QC_CMD_MGR_NOT_EMPTY_OR_RETURN("QC2ZX");
 
         if (parser["dm"].isParsed())
             dmode = parser["dm"];
         else
             dmode = 0;
-        qcirMgr->getQCircuit()->ZXMapping();
->>>>>>> 3437cfcc
+        qcirMgr->getQCircuit()->ZXMapping(st);
         return CMD_EXEC_DONE;
     };
 
