--- conflicted
+++ resolved
@@ -1,11 +1,6 @@
 DV Lab, NTUEE, Qsyn 0.4.2
-<<<<<<< HEAD
-qsyn> zxn
+qsyn> zxgr benchmark/zx/cnot.zx
 Created and checked out to ZXGraph 0
-=======
-qsyn> zxgr benchmark/zx/cnot.zx
-Create and checkout to Graph 0
->>>>>>> d065cb13
 
 qsyn> 
 qsyn> zxgedit -adde 0 5 SIMPLE
@@ -37,13 +32,8 @@
 Error: The ZX-graph is not valid!!
 
 qsyn> 
-<<<<<<< HEAD
-qsyn> zxn
+qsyn> zxgr benchmark/zx/cnot.zx
 Created and checked out to ZXGraph 1
-=======
-qsyn> zxgr benchmark/zx/cnot.zx
-Create and checkout to Graph 1
->>>>>>> d065cb13
 
 qsyn> zxgedit -rme 0 2 -ALL
 
