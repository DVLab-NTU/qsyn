/****************************************************************************
  FileName     [ zxGraph.h ]
  PackageName  [ graph ]
  Synopsis     [ Define class ZXGraph member functions ]
  Author       [ Cheng-Hua Lu ]
  Copyright    [ Copyleft(c) 2022-present DVLab, GIEE, NTU, Taiwan ]
****************************************************************************/

#include <iostream>
#include <vector>
#include <cassert>
#include <iomanip>
#include <algorithm>
#include "zxGraph.h"
#include "util.h"

using namespace std;
extern size_t verbose;

EdgeType toggleEdge(EdgeType et){
    if(et == EdgeType::SIMPLE) return EdgeType::HADAMARD;
    else if(et == EdgeType::HADAMARD) return EdgeType::SIMPLE;
    else return EdgeType::ERRORTYPE;
}

VertexType str2VertexType(string str){
    if(str == "BOUNDARY") return VertexType::BOUNDARY;
    else if (str == "Z") return VertexType::Z;
    else if (str == "X") return VertexType::X;
    else if (str == "H_BOX") return VertexType::H_BOX;
    return VertexType::ERRORTYPE;
}

string VertexType2Str(VertexType vt){
    if(vt == VertexType::X) return "\033[1;31mX\033[0m";
    if(vt == VertexType::Z) return "\033[1;32mZ\033[0m";
    if(vt == VertexType::H_BOX) return "\033[1;33mH\033[0m";
    if(vt == VertexType::BOUNDARY) return "●";
    return "";
}

EdgeType* str2EdgeType(string str){
    if(str == "SIMPLE") return new EdgeType(EdgeType::SIMPLE);
    else if(str == "HADAMARD") return new EdgeType(EdgeType::HADAMARD);
    return new EdgeType(EdgeType::ERRORTYPE);
}

string EdgeType2Str(EdgeType* et){
    if(*et == EdgeType::SIMPLE) return "-";
    if(*et == EdgeType::HADAMARD) return "\033[1;34mH\033[0m";
    return "";
}



/**************************************/
/*   class ZXVertex member functions   */
/**************************************/
<<<<<<< HEAD

vector<ZXVertex*> ZXVertex::getNeighbors() const{
    vector<ZXVertex*> neighbors;
    for(auto& itr : getNeighborMap()) neighbors.push_back(itr.first);
    return neighbors;
}
=======
>>>>>>> 01c88010


// Print functions

/**
 * @brief Print summary of ZXVertex
 * 
 */
void ZXVertex::printVertex() const{
    cout << "ID:\t" << _id << "\t";
    cout << "VertexType:\t" << VertexType2Str(_type) << "\t";
    cout << "Qubit:\t" << _qubit << "\t";
    cout << "Phase:\t" << _phase << "\t";
    cout << "#Neighbors:\t" << _neighborMap.size() << "\t";
    printNeighborMap();
}

/**
 * @brief Print each element in _neighborMap
 * 
 */
void ZXVertex::printNeighborMap() const{
<<<<<<< HEAD
    for(auto itr = _neighborMap.begin(); itr != _neighborMap.end(); itr++){
        cout << "(" << itr->first->getId() << ", " << EdgeType2Str(itr->second) << ") ";
=======
    vector<pair<ZXVertex*, EdgeType*> > neighborList;
    for(auto& itr : _neighborMap) neighborList.push_back(make_pair(itr.first, itr.second));

    sort(neighborList.begin(), neighborList.end(), [](pair<ZXVertex*, EdgeType*> a, pair<ZXVertex*, EdgeType*>  b){ return a.first->getId() < b.first->getId(); });
    
    for(size_t i = 0; i < neighborList.size(); i++){
        cout << "(" << neighborList[i].first->getId() << ", " << EdgeType2Str(neighborList[i].second) << ") ";
>>>>>>> 01c88010
    }
    cout << endl;
}


// Action

/**
 * @brief Remove all the connection between `this` and `v`.
 * 
 * @param v 
 * @param checked 
 */
void ZXVertex::disconnect(ZXVertex* v, bool checked){
    if(!checked){
        if(!isNeighbor(v)){
            cerr << "Error: Vertex " << v->getId() << " is not a neighbor of " << _id << endl;
            return;
        }
    }

    _neighborMap.erase(v);
    NeighborMap nMap = v->getNeighborMap();
    nMap.erase(this);
    v->setNeighborMap(nMap);
}


// Test

/**
 * @brief Check if `v` is one of the neighbors in ZXVertex
 * 
 * @param v 
 * @return bool
 */
bool ZXVertex::isNeighbor(ZXVertex* v) const{
    auto itr = _neighborMap.find(v);
    if(itr != _neighborMap.end()) return true;
    else return false;
}



/**************************************/
/*   class ZXGraph member functions   */
/**************************************/

// For testing
void ZXGraph::generateCNOT(){
    cout << "Generate a 2-qubit CNOT graph for testing" << endl;
    // Generate Inputs
    vector<ZXVertex*> inputs, outputs, vertices;
    for(size_t i = 0; i < 2; i++){
        ZXVertex* input = new ZXVertex(vertices.size(), i,  VertexType::BOUNDARY);
        inputs.push_back(input);
        vertices.push_back(input);
    }

    // Generate CNOT
    ZXVertex* z_spider = new ZXVertex(vertices.size(), 0,  VertexType::Z);
    vertices.push_back(z_spider);
    ZXVertex* x_spider = new ZXVertex(vertices.size(), 1,  VertexType::X);
    vertices.push_back(x_spider);

    // Generate Outputs
    for(size_t i = 0; i < 2; i++){
        ZXVertex* output = new ZXVertex(vertices.size(), i,  VertexType::BOUNDARY);
        outputs.push_back(output);
        vertices.push_back(output);
    }
    setInputs(inputs);
    setOutputs(outputs);
    setVertices(vertices);

    // Generate edges [(0,2), (1,3), (2,3), (2,4), (3,5)]
    vector<pair<size_t, size_t> > edgeList;
    edgeList.push_back(make_pair(3,5));
    edgeList.push_back(make_pair(0,2));
    edgeList.push_back(make_pair(1,3));
    edgeList.push_back(make_pair(2,3));
    edgeList.push_back(make_pair(2,4));

    for(size_t i = 0; i < edgeList.size(); i++){
        if(findVertexById(edgeList[i].first) != nullptr && findVertexById(edgeList[i].second) != nullptr){
            ZXVertex* s = findVertexById(edgeList[i].first); ZXVertex* t = findVertexById(edgeList[i].second);
            EdgeType* et = new EdgeType(EdgeType::SIMPLE);
            addEdge(s, t, et);
        }
    }
}

bool ZXGraph::isEmpty() const{
    if(_inputs.empty() && _outputs.empty() && _vertices.empty() && _edges.empty()) return true;
    return false;
}

bool ZXGraph::isValid() const{
    for(size_t i = 0; i < _edges.size(); i++){
        if(!_edges[i].first.first->isNeighbor(_edges[i].first.second) || 
           !_edges[i].first.second->isNeighbor(_edges[i].first.first))  return false;
    }
    return true;
}

bool ZXGraph::isConnected(ZXVertex* v1, ZXVertex* v2) const{
    if(v1->isNeighbor(v2) && v2->isNeighbor(v1)) return true;
    return false;
}

bool ZXGraph::isId(size_t id) const{
    for(size_t i = 0; i < _vertices.size(); i++){
        if(_vertices[i]->getId() == id) return true;
    }
    return false;
}

bool ZXGraph::isInputQubit(int qubit) const{
    for(size_t i = 0; i < _inputs.size(); i++){
        if(_inputs[i]->getQubit() == qubit) return true;
    }
    return false;
}

bool ZXGraph::isOutputQubit(int qubit) const{
    for(size_t i = 0; i < _outputs.size(); i++){
        if(_outputs[i]->getQubit() == qubit) return true;
    }
    return false;
}


// Add and Remove
ZXVertex* ZXGraph::addInput(size_t id, int qubit){
    if(isId(id)){
        cerr << "Error: This vertex id is already existed!!" << endl;
        return nullptr;
    } 
    else if(isInputQubit(qubit)){
        cerr << "Error: This qubit's input is already existed!!" << endl;
        return nullptr;
    } 
    else{
        ZXVertex* v = new ZXVertex(id, qubit, VertexType::BOUNDARY);
        _inputs.push_back(v);
        _vertices.push_back(v);
        if(verbose >= 3) cout << "Add input " << id << endl;
        return v;
    }
    
}

ZXVertex* ZXGraph::addOutput(size_t id, int qubit){
    if(isId(id)){
        cerr << "Error: This vertex id is already existed!!" << endl;
        return nullptr;
    } 
    else if(isOutputQubit(qubit)){
        cerr << "Error: This qubit's output is already existed!!" << endl;
        return nullptr;
    } 
    else{
        ZXVertex* v = new ZXVertex(id, qubit, VertexType::BOUNDARY);
        _vertices.push_back(v);
        _outputs.push_back(v);
        if(verbose >= 3) cout << "Add output " << id << endl;
        return v;
    }
}

ZXVertex* ZXGraph::addVertex(size_t id, int qubit, VertexType vt, Phase phase){
    if(isId(id)){
        cerr << "Error: This vertex id is already exist!!" << endl;
        return nullptr;
    } 
    else if(vt == VertexType::BOUNDARY){
        cerr << "Error: Use ADDInput / ADDOutput to add input vertex or output vertex!!" << endl;
        return nullptr;
    } 
    else{
        ZXVertex* v = new ZXVertex(id, qubit, vt, phase);
        _vertices.push_back(v);
        if(verbose >= 3) cout << "Add vertice " << id << endl;
        return v;
    }
}
/**
 * @brief Add edge (<<vs, vt>, et>)
 * 
 * @param vs 
 * @param vt 
 * @param et 
 * @return EdgePair 
 */
EdgePair ZXGraph::addEdge(ZXVertex* vs, ZXVertex* vt, EdgeType* et){
    // NeighborMap mode
    vs->addNeighbor(make_pair(vt, et));
    vt->addNeighbor(make_pair(vs, et));


<<<<<<< HEAD
=======
EdgePair ZXGraph::addEdge(ZXVertex* vs, ZXVertex* vt, EdgeType* et){
    // NeighborMap mode
    vs->addNeighbor(make_pair(vt, et));
    vt->addNeighbor(make_pair(vs, et));


>>>>>>> 01c88010
    // Original
    // vs->connect(vt, et);
    EdgePair e = make_pair(make_pair(vs, vt), et);
    _edges.push_back(e);
    if(verbose >= 3) cout << "Add edge ( " << vs->getId() << ", " << vt->getId() << " )" << endl;
    return e;
}

void ZXGraph::addEdgeById(size_t id_s, size_t id_t, EdgeType* et){
    if(!isId(id_s)) cerr << "Error: id_s provided is not exist!" << endl;
    else if(!isId(id_t)) cerr << "Error: id_t provided is not exist!" << endl;
    else{
        if(verbose >= 3) cout << "Add edge ( " << id_s << ", " << id_t << " )" << endl;
        ZXVertex* vs = findVertexById(id_s); ZXVertex* vt = findVertexById(id_t);
        vs->addNeighbor(make_pair(vt, et));
        vt->addNeighbor(make_pair(vs, et));
        _edges.push_back(make_pair(make_pair(vs, vt), et));
    }
}

void ZXGraph::addInputs(vector<ZXVertex*> inputs){
    _inputs.insert(_inputs.end(), inputs.begin(), inputs.end());
}

void ZXGraph::addOutputs(vector<ZXVertex*> outputs){
    _outputs.insert(_outputs.end(), outputs.begin(), outputs.end());
}

void ZXGraph::addVertices(vector<ZXVertex*> vertices){
    _vertices.insert(_vertices.end(), vertices.begin(), vertices.end());
}

void ZXGraph::addEdges(vector<EdgePair> edges){
     _edges.insert(_edges.end(), edges.begin(), edges.end());
}

/**
 * @brief Remove `v` in ZXGraph and maintain the relationship between each vertex.
 * 
 * @param v 
 * @param checked 
 */
void ZXGraph::removeVertex(ZXVertex* v, bool checked){
    if(!checked){
        if(!isId(v->getId())){
            cerr << "This vertex is not existed!" << endl;
            return;
        } 
    } 
    
    if(verbose >= 3) cout << "Remove ID: " << v->getId() << endl;

    // Check if also in _inputs or _outputs
    if(find(_inputs.begin(), _inputs.end(), v) != _inputs.end()) _inputs.erase(find(_inputs.begin(), _inputs.end(), v));
    if(find(_outputs.begin(), _outputs.end(), v) != _outputs.end()) _outputs.erase(find(_outputs.begin(), _outputs.end(), v));

    // Check _edges
    vector<EdgePair> newEdges;
    for(size_t i = 0; i < _edges.size(); i++){
        if(_edges[i].first.first == v || _edges[i].first.second == v) _edges[i].first.first->disconnect(_edges[i].first.second, true);
        else{
            newEdges.push_back(_edges[i]);
        } 
    }
    setEdges(newEdges);

    // Check _vertices
    _vertices.erase(find(_vertices.begin(), _vertices.end(), v));

    // deallocate ZXVertex
    delete v;
}

/**
 * @brief Remove all vertex in vertices by calling `removeVertex(ZXVertex* v, bool checked)`
 * 
 * @param vertices 
 * @param checked 
 */
void ZXGraph::removeVertices(vector<ZXVertex* > vertices, bool checked){
    for(size_t i = 0; i < vertices.size(); i++){
        removeVertex(vertices[i], checked);
    }
}

/**
 * @brief Remove vertex by vertex's id. (Used in ZXCmd.cpp)
 * 
 * @param id 
 */
void ZXGraph::removeVertexById(size_t id){
    auto v = findVertexById(id);
    if(v != nullptr) removeVertex(v, true);
    else cerr << "Error: This vertex id is not existed!!" << endl;
}

/**
 * @brief Remove all vertices with no neighbor.
 * 
 */
void ZXGraph::removeIsolatedVertices(){
    for(size_t i = 0; i < _vertices.size(); ){
        if(_vertices[i]->getNeighborMap().empty()){
            removeVertex(_vertices[i], true);
        }
        else i++;
    }
}

/**
 * @brief Remove all edges between `vs` and `vt` by pointer.
 * 
 * @param vs 
 * @param vt 
 * @param checked 
 */
void ZXGraph::removeEdge(ZXVertex* vs, ZXVertex* vt, bool checked){
    if(!checked){
        if(!vs->isNeighbor(vt) || !vt->isNeighbor(vs)){
            cerr << "Error: Vertex "<< vs->getId() << " and " << vt->getId() << " are not connected!" << endl;
            return;
        } 
    }
    for(size_t i = 0; i < _edges.size();){
        if((_edges[i].first.first == vs && _edges[i].first.second == vt) || (_edges[i].first.first == vt && _edges[i].first.second == vs)){
            _edges.erase(_edges.begin()+i);
        } 
        else i++;
    }
    vs->disconnect(vt, true);
    
    if(verbose >= 5) cout << "Remove edge ( " << vs->getId() << ", " << vt->getId() << " )" << endl;
}

/**
 * @brief Remove all edges between `vs` and `vt` by vertex's id.
 * 
 * @param id_s 
 * @param id_t 
 */
void ZXGraph::removeEdgeById(size_t id_s, size_t id_t){
    if(!isId(id_s)) cerr << "Error: id_s provided is not existed!" << endl;
    else if(!isId(id_t)) cerr << "Error: id_t provided is not existed!" << endl;
    else{
        ZXVertex* vs = findVertexById(id_s); ZXVertex* vt = findVertexById(id_t);
        removeEdge(vs, vt);
    }
}


// Find functions

/**
 * @brief Find Vertex by vertex's id. 
 * 
 * @param id 
 * @return ZXVertex* 
 */
ZXVertex* ZXGraph::findVertexById(size_t id) const{
    for(size_t i = 0; i < _vertices.size(); i++){
        if(_vertices[i]->getId() == id) return _vertices[i];
    }
    return nullptr;
}

/**
 * @brief Find the next id that is never been used.
 * 
 * @return size_t 
 */
size_t ZXGraph::findNextId() const{
    size_t nextId = 0;
    for(size_t i = 0; i < _vertices.size(); i++){
        if(_vertices[i]->getId() >= nextId) nextId = _vertices[i]->getId() + 1;
    }
    return nextId;
}


// Action
void ZXGraph::reset(){
    // for(size_t i = 0; i < _vertices.size(); i++) delete _vertices[i];
    // for(size_t i = 0; i < _topoOrder.size(); i++) delete _topoOrder[i];
    _inputs.clear();
    _outputs.clear();
    _vertices.clear();
    _edges.clear();
    _inputList.clear();
    _outputList.clear();
    _topoOrder.clear();
    _globalDFScounter = 1;
}

ZXGraph* ZXGraph::copy() const{
    //! Check if EdgeType change simultaneously
    ZXGraph* newGraph = new ZXGraph(0);

    newGraph->setId(getId());

    vector<ZXVertex*> inputs, outputs, vertices;
    vector<EdgePair > edges;

    // new Inputs
    for(size_t i = 0; i < getInputs().size(); i++){
        ZXVertex* oriVertex = getInputs()[i];
        ZXVertex* newVertex = new ZXVertex(oriVertex->getId(), oriVertex->getQubit(), oriVertex->getType());
        inputs.push_back(newVertex);
        vertices.push_back(newVertex);
    }
    newGraph->setInputs(inputs);

    // new Outputs
    for(size_t i = 0; i < getOutputs().size(); i++){
        ZXVertex* oriVertex = getOutputs()[i];
        ZXVertex* newVertex = new ZXVertex(oriVertex->getId(), oriVertex->getQubit(), oriVertex->getType());
        outputs.push_back(newVertex);
        vertices.push_back(newVertex);
    }
    newGraph->setOutputs(outputs);

    // new Vertices (without I/O)
    for(size_t i = 0; i < getVertices().size(); i++){
        if(getVertices()[i]->getType() != VertexType::BOUNDARY){
            ZXVertex* oriVertex = getVertices()[i];
            ZXVertex* newVertex = new ZXVertex(oriVertex->getId(), oriVertex->getQubit(), oriVertex->getType());
            vertices.push_back(newVertex);
        }
    }
    newGraph->setVertices(vertices);

    for(size_t i = 0; i < getEdges().size(); i++){
        EdgePair oriPair = getEdges()[i];
        ZXVertex* s = newGraph->findVertexById(oriPair.first.first->getId());
        ZXVertex* t = newGraph->findVertexById(oriPair.first.second->getId());
        EdgeType* et = new EdgeType(*oriPair.second);
        // cout << s->getId() << "," << t->getId() << ": " << *et << endl;
        s->addNeighbor(make_pair(t, et));
        t->addNeighbor(make_pair(s, et));
        edges.push_back(make_pair(make_pair(s, t), et));
    }
    newGraph->setEdges(edges);
    return newGraph;
}

void ZXGraph::sortIOByQubit(){
    sort(_inputs.begin(), _inputs.end(), [](ZXVertex* a, ZXVertex* b){ return a->getQubit() < b->getQubit(); });
    sort(_outputs.begin(), _outputs.end(), [](ZXVertex* a, ZXVertex* b){ return a->getQubit() < b->getQubit(); });
}

void ZXGraph::sortVerticeById(){
    sort(_vertices.begin(), _vertices.end(), [](ZXVertex* a, ZXVertex* b){ return a->getId() < b->getId(); });
}



// Print functions
void ZXGraph::printGraph() const{
    cout << "Graph " << _id << endl;
    cout << setw(15) << left << "Inputs: " << _inputs.size() << endl;
    cout << setw(15) << left << "Outputs: " << _outputs.size() << endl;
    cout << setw(15) << left << "Vertices: " << _vertices.size() << endl;
    cout << setw(15) << left << "Edges: " << _edges.size() << endl;
}

void ZXGraph::printInputs() const{
    for(size_t i = 0; i < _inputs.size(); i++){
        cout << "Input " << i+1 << setw(8) << left << ":" << _inputs[i]->getId() << endl;
    }
    cout << "Total #Inputs: " << _inputs.size() << endl;
}

void ZXGraph::printOutputs() const{
    for(size_t i = 0; i < _outputs.size(); i++){
        cout << "Output " << i+1 << setw(7) << left << ":" << _outputs[i]->getId() << endl;
    }
    cout << "Total #Outputs: " << _outputs.size() << endl;
}

void ZXGraph::printVertices() const{
    for(size_t i = 0; i < _vertices.size(); i++){
        _vertices[i]->printVertex();
    }
    cout << "Total #Vertices: " << _vertices.size() << endl;
}

void ZXGraph::printEdges() const{
    for(size_t i = 0; i < _edges.size(); i++){
        cout << "( " << _edges[i].first.first->getId() << ", " <<  _edges[i].first.second->getId() << " )\tType:\t" << EdgeType2Str(_edges[i].second) << endl; 
    }
    cout << "Total #Edges: " << _edges.size() << endl;
}<|MERGE_RESOLUTION|>--- conflicted
+++ resolved
@@ -56,15 +56,12 @@
 /**************************************/
 /*   class ZXVertex member functions   */
 /**************************************/
-<<<<<<< HEAD
 
 vector<ZXVertex*> ZXVertex::getNeighbors() const{
     vector<ZXVertex*> neighbors;
     for(auto& itr : getNeighborMap()) neighbors.push_back(itr.first);
     return neighbors;
 }
-=======
->>>>>>> 01c88010
 
 
 // Print functions
@@ -87,10 +84,6 @@
  * 
  */
 void ZXVertex::printNeighborMap() const{
-<<<<<<< HEAD
-    for(auto itr = _neighborMap.begin(); itr != _neighborMap.end(); itr++){
-        cout << "(" << itr->first->getId() << ", " << EdgeType2Str(itr->second) << ") ";
-=======
     vector<pair<ZXVertex*, EdgeType*> > neighborList;
     for(auto& itr : _neighborMap) neighborList.push_back(make_pair(itr.first, itr.second));
 
@@ -98,7 +91,6 @@
     
     for(size_t i = 0; i < neighborList.size(); i++){
         cout << "(" << neighborList[i].first->getId() << ", " << EdgeType2Str(neighborList[i].second) << ") ";
->>>>>>> 01c88010
     }
     cout << endl;
 }
@@ -299,15 +291,6 @@
     vt->addNeighbor(make_pair(vs, et));
 
 
-<<<<<<< HEAD
-=======
-EdgePair ZXGraph::addEdge(ZXVertex* vs, ZXVertex* vt, EdgeType* et){
-    // NeighborMap mode
-    vs->addNeighbor(make_pair(vt, et));
-    vt->addNeighbor(make_pair(vs, et));
-
-
->>>>>>> 01c88010
     // Original
     // vs->connect(vt, et);
     EdgePair e = make_pair(make_pair(vs, vt), et);
