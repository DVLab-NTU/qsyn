/****************************************************************************
  FileName     [ qcirGate2ZX.cpp ]
  PackageName  [ qcir ]
  Synopsis     [ Define class QCirGate Mapping functions ]
  Author       [ Design Verification Lab ]
  Copyright    [ Copyright(c) 2023 DVLab, GIEE, NTU, Taiwan ]
****************************************************************************/

#include <cstddef>  // for size_t

#include "phase.h"           // for Phase, operator/
#include "qcirGate.h"        // for QCirGate...
#include "rationalNumber.h"  // for Rational
#include "zxDef.h"           // for VertexType, VertexType::Z, VertexType::X
#include "zxGraph.h"         // for ZXGraph, ZXVertex (ptr only)

using namespace std;

extern size_t verbose;
extern size_t dmode;

namespace detail {

Phase getGadgetPhase(Phase const& rotatePhase, size_t nQubits) {
    return rotatePhase * Rational(1, pow(2, nQubits - 1));
}

enum class RotationAxis {
    X,
    Y,
    Z
};

pair<vector<ZXVertex*>, ZXVertex*>
MC_GenBackbone(ZXGraph& g, vector<BitInfo> const& qubits, RotationAxis ax) {
    vector<ZXVertex*> controls;
    ZXVertex* target;
    for (auto const& bitinfo : qubits) {
        size_t qubit = bitinfo._qubit;
        ZXVertex* in = g.addInput(qubit);
        ZXVertex* v = g.addVertex(qubit, VertexType::Z);
        ZXVertex* out = g.addOutput(qubit);
        if (ax == RotationAxis::Z || !bitinfo._isTarget) {
            g.addEdge(in, v, EdgeType::SIMPLE);
            g.addEdge(v, out, EdgeType::SIMPLE);
        } else {
            g.addEdge(in, v, EdgeType::HADAMARD);
            g.addEdge(v, out, EdgeType::HADAMARD);
            if (ax == RotationAxis::Y) {
                g.addBuffer(in, v, EdgeType::HADAMARD)->setPhase(Phase(1, 2));
                g.addBuffer(out, v, EdgeType::HADAMARD)->setPhase(Phase(-1, 2));
            }
        }
        if (!bitinfo._isTarget)
            controls.push_back(v);
        else
            target = v;
    }

    assert(target != nullptr);

    return {controls, target};
}

/**
 * @brief Make combination of `k` from `verVec`.
 *        Function that will be called in `makeCombi`
 *
 * @param comb
 * @param tmp
 * @param verVec
 * @param left
 * @param k
 */
void makeCombiUtil(vector<vector<ZXVertex*>>& comb, vector<ZXVertex*>& tmp, vector<ZXVertex*> const& verVec, int left, int k) {
    if (k == 0) {
        comb.push_back(tmp);
        return;
    }
    for (int i = left; i < (int)verVec.size(); ++i) {
        tmp.push_back(verVec[i]);
        makeCombiUtil(comb, tmp, verVec, i + 1, k - 1);
        tmp.pop_back();
    }
}

/**
 * @brief Make combination of `k` from `verVec`
 *
 * @param verVec
 * @param k
 * @return vector<vector<ZXVertex* > >
 */
vector<vector<ZXVertex*>> makeCombi(vector<ZXVertex*> const& verVec, int k) {
    vector<vector<ZXVertex*>> comb;
    vector<ZXVertex*> tmp;
    makeCombiUtil(comb, tmp, verVec, 0, k);
    return comb;
}

void MCR_GenGadgets(ZXGraph& g, vector<ZXVertex*> const& controls, ZXVertex* target, Phase const& phase) {
    target->setPhase(phase);
    for (size_t k = 1; k <= controls.size(); k++) {
        vector<vector<ZXVertex*>> combinations = makeCombi(controls, k);
        for (auto& combination : combinations) {
            combination.push_back(target);
            g.addGadget((combination.size() % 2) ? phase : -phase, combination);
        }
    }
}

void MCP_GenGadgets(ZXGraph& g, vector<ZXVertex*> const& vertices, Phase const& phase) {
    for (auto& v : vertices) {
        v->setPhase(phase);
    }
    for (size_t k = 2; k <= vertices.size(); k++) {
        vector<vector<ZXVertex*>> combinations = makeCombi(vertices, k);
        for (auto& combination : combinations) {
            g.addGadget((combination.size() % 2) ? phase : -phase, combination);
        }
    }
}

ZXGraph MCR_Gen(vector<BitInfo> qubits, size_t id, Phase const& rotatePhase, RotationAxis ax) {
    ZXGraph g{id};
    Phase phase = detail::getGadgetPhase(rotatePhase, qubits.size());

    auto [controls, target] = detail::MC_GenBackbone(g, qubits, ax);

    detail::MCR_GenGadgets(g, controls, target, phase);

    return g;
}

ZXGraph MCP_Gen(vector<BitInfo> qubits, size_t id, Phase const& rotatePhase, RotationAxis ax) {
    ZXGraph g{id};
    Phase phase = detail::getGadgetPhase(rotatePhase, qubits.size());

    auto [vertices, target] = detail::MC_GenBackbone(g, qubits, ax);
    vertices.push_back(target);

    detail::MCP_GenGadgets(g, vertices, phase);

    return g;
}

}  // namespace detail

/**
 * @brief Map single qubit gate to ZX-graph
 *
 * @param vt
 * @param ph
 * @return ZXGraph
 */
ZXGraph QCirGate::mapSingleQubitGate(VertexType vt, Phase ph) {
    ZXGraph g{_id};
    size_t qubit = _qubits[0]._qubit;

    ZXVertex* in = g.addInput(qubit);
    ZXVertex* gate = g.addVertex(qubit, vt, ph);
    ZXVertex* out = g.addOutput(qubit);
    g.addEdge(in, gate, EdgeType::SIMPLE);
    g.addEdge(gate, out, EdgeType::SIMPLE);

    return g;
}

// Double or More Qubit Gate

/**
 * @brief get ZX-graph of CX
 *
 * @return ZXGraph
 */
ZXGraph CXGate::getZXform() {
    ZXGraph g{_id};
    size_t ctrl_qubit = _qubits[0]._isTarget ? _qubits[1]._qubit : _qubits[0]._qubit;
    size_t targ_qubit = _qubits[0]._isTarget ? _qubits[0]._qubit : _qubits[1]._qubit;

    ZXVertex* in_ctrl = g.addInput(ctrl_qubit);
    ZXVertex* in_targ = g.addInput(targ_qubit);
    ZXVertex* ctrl = g.addVertex(ctrl_qubit, VertexType::Z, Phase(0));
    ZXVertex* targX = g.addVertex(targ_qubit, VertexType::X, Phase(0));
    ZXVertex* out_ctrl = g.addOutput(ctrl_qubit);
    ZXVertex* out_targ = g.addOutput(targ_qubit);
    g.addEdge(in_ctrl, ctrl, EdgeType::SIMPLE);
    g.addEdge(ctrl, out_ctrl, EdgeType::SIMPLE);
    g.addEdge(in_targ, targX, EdgeType::SIMPLE);
    g.addEdge(targX, out_targ, EdgeType::SIMPLE);
    g.addEdge(ctrl, targX, EdgeType::SIMPLE);

    return g;
}

/**
 * @brief Cet ZX-graph of CCX.
 *        Decomposed into 21 vertices (6X + 6Z + 4T + 3Tdg + 2H)
 *
 * @return ZXGraph
 */
ZXGraph CCXGate::getZXform() {
    ZXGraph g{_id};
    size_t ctrl_qubit_2 = _qubits[0]._isTarget ? _qubits[1]._qubit : _qubits[0]._qubit;
    size_t ctrl_qubit_1 = _qubits[0]._isTarget ? _qubits[2]._qubit : (_qubits[1]._isTarget ? _qubits[2]._qubit : _qubits[1]._qubit);
    size_t targ_qubit = _qubits[0]._isTarget ? _qubits[0]._qubit : (_qubits[1]._isTarget ? _qubits[1]._qubit : _qubits[2]._qubit);
    vector<pair<pair<VertexType, Phase>, size_t>> Vertices_info;
    vector<pair<pair<size_t, size_t>, EdgeType>> adj_pair;
    vector<int> Vertices_col;
    vector<ZXVertex*> Vertices_list = {};
    ZXVertex* in_ctrl_1;
    ZXVertex* in_ctrl_2;
    ZXVertex* in_targ;
    ZXVertex* out_ctrl_1;
    ZXVertex* out_ctrl_2;
    ZXVertex* out_targ;
    if (dmode == 1) {
        Vertices_info = {{{VertexType::Z, Phase(0)}, targ_qubit}, {{VertexType::Z, Phase(0)}, targ_qubit}, {{VertexType::Z, Phase(-1, 4)}, targ_qubit}, {{VertexType::Z, Phase(0)}, targ_qubit}, {{VertexType::Z, Phase(1, 4)}, targ_qubit}, {{VertexType::Z, Phase(0)}, targ_qubit}, {{VertexType::Z, Phase(-1, 4)}, targ_qubit}, {{VertexType::Z, Phase(0)}, targ_qubit}, {{VertexType::Z, Phase(1, 4)}, targ_qubit}, {{VertexType::Z, Phase(0)}, targ_qubit}, {{VertexType::Z, Phase(0)}, ctrl_qubit_2}, {{VertexType::Z, Phase(0)}, ctrl_qubit_2}, {{VertexType::Z, Phase(1, 4)}, ctrl_qubit_2}, {{VertexType::Z, Phase(0)}, ctrl_qubit_2}, {{VertexType::Z, Phase(-1, 4)}, ctrl_qubit_2}, {{VertexType::Z, Phase(0)}, ctrl_qubit_2}, {{VertexType::Z, Phase(0)}, ctrl_qubit_1}, {{VertexType::Z, Phase(0)}, ctrl_qubit_1}, {{VertexType::Z, Phase(0)}, ctrl_qubit_1}, {{VertexType::Z, Phase(1, 4)}, ctrl_qubit_1}, {{VertexType::Z, Phase(0)}, ctrl_qubit_1}};
        adj_pair = {{{0, 1}, EdgeType::HADAMARD}, {{1, 10}, EdgeType::HADAMARD}, {{1, 2}, EdgeType::HADAMARD}, {{2, 3}, EdgeType::HADAMARD}, {{3, 16}, EdgeType::HADAMARD}, {{3, 4}, EdgeType::HADAMARD}, {{4, 5}, EdgeType::HADAMARD}, {{5, 11}, EdgeType::HADAMARD}, {{5, 6}, EdgeType::HADAMARD}, {{6, 7}, EdgeType::HADAMARD}, {{7, 17}, EdgeType::HADAMARD}, {{7, 8}, EdgeType::HADAMARD}, {{8, 9}, EdgeType::HADAMARD}, {{10, 11}, EdgeType::SIMPLE}, {{11, 12}, EdgeType::SIMPLE}, {{12, 13}, EdgeType::HADAMARD}, {{13, 18}, EdgeType::HADAMARD}, {{13, 14}, EdgeType::HADAMARD}, {{14, 15}, EdgeType::HADAMARD}, {{15, 20}, EdgeType::HADAMARD}, {{16, 17}, EdgeType::SIMPLE}, {{17, 18}, EdgeType::SIMPLE}, {{18, 19}, EdgeType::SIMPLE}, {{19, 20}, EdgeType::SIMPLE}};

        Vertices_col = {1, 2, 3, 4, 5, 6, 7, 8, 9, 10, 2, 6, 7, 9, 10, 11, 4, 8, 9, 10, 11};

        in_ctrl_1 = g.addInput(ctrl_qubit_1, true, 0);
        in_ctrl_2 = g.addInput(ctrl_qubit_2, true, 0);
        in_targ = g.addInput(targ_qubit, true, 0);
        for (size_t i = 0; i < Vertices_info.size(); i++) {
            Vertices_list.push_back(g.addVertex(Vertices_info[i].second, Vertices_info[i].first.first, Vertices_info[i].first.second));
        };
        for (size_t i = 0; i < Vertices_col.size(); i++) {
            Vertices_list[i]->setCol(Vertices_col[i]);
        }
        out_ctrl_1 = g.addOutput(ctrl_qubit_1, true, 12);
        out_ctrl_2 = g.addOutput(ctrl_qubit_2, true, 12);
        out_targ = g.addOutput(targ_qubit, true, 12);
        g.addEdge(in_ctrl_1, Vertices_list[16], EdgeType::SIMPLE);
        g.addEdge(in_ctrl_2, Vertices_list[10], EdgeType::SIMPLE);
        g.addEdge(in_targ, Vertices_list[0], EdgeType::HADAMARD);
        g.addEdge(out_ctrl_1, Vertices_list[20], EdgeType::SIMPLE);
        g.addEdge(out_ctrl_2, Vertices_list[15], EdgeType::HADAMARD);
        g.addEdge(out_targ, Vertices_list[9], EdgeType::SIMPLE);
    } else if (dmode == 2) {
        Vertices_info = {{{VertexType::Z, Phase(0)}, targ_qubit}, {{VertexType::Z, Phase(-1, 4)}, targ_qubit}, {{VertexType::Z, Phase(0)}, targ_qubit}, {{VertexType::Z, Phase(1, 4)}, targ_qubit}, {{VertexType::Z, Phase(0)}, targ_qubit}, {{VertexType::Z, Phase(-1, 4)}, targ_qubit}, {{VertexType::Z, Phase(0)}, targ_qubit}, {{VertexType::Z, Phase(1, 4)}, targ_qubit}, {{VertexType::Z, Phase(1, 4)}, ctrl_qubit_2}, {{VertexType::Z, Phase(0)}, ctrl_qubit_2}, {{VertexType::Z, Phase(-1, 4)}, ctrl_qubit_2}, {{VertexType::Z, Phase(0)}, ctrl_qubit_2}, {{VertexType::Z, Phase(1, 4)}, ctrl_qubit_1}};
        adj_pair = {{{0, 1}, EdgeType::HADAMARD}, {{0, 8}, EdgeType::HADAMARD}, {{1, 2}, EdgeType::HADAMARD}, {{2, 12}, EdgeType::HADAMARD}, {{2, 3}, EdgeType::HADAMARD}, {{3, 4}, EdgeType::HADAMARD}, {{4, 8}, EdgeType::HADAMARD}, {{4, 5}, EdgeType::HADAMARD}, {{5, 6}, EdgeType::HADAMARD}, {{6, 12}, EdgeType::HADAMARD}, {{6, 7}, EdgeType::HADAMARD}, {{8, 9}, EdgeType::HADAMARD}, {{9, 12}, EdgeType::HADAMARD}, {{9, 10}, EdgeType::HADAMARD}, {{10, 11}, EdgeType::HADAMARD}, {{11, 12}, EdgeType::HADAMARD}};

        Vertices_col = {2, 3, 4, 5, 6, 7, 8, 9, 2, 9, 10, 11, 4};

        in_ctrl_1 = g.addInput(ctrl_qubit_1, true, 0);
        in_ctrl_2 = g.addInput(ctrl_qubit_2, true, 0);
        in_targ = g.addInput(targ_qubit, true, 0);
        for (size_t i = 0; i < Vertices_info.size(); i++) {
            Vertices_list.push_back(g.addVertex(Vertices_info[i].second, Vertices_info[i].first.first, Vertices_info[i].first.second));
        };
        for (size_t i = 0; i < Vertices_col.size(); i++) {
            Vertices_list[i]->setCol(Vertices_col[i]);
        }
        out_ctrl_1 = g.addOutput(ctrl_qubit_1, true, 12);
        out_ctrl_2 = g.addOutput(ctrl_qubit_2, true, 12);
        out_targ = g.addOutput(targ_qubit, true, 12);
        g.addEdge(in_ctrl_1, Vertices_list[12], EdgeType::SIMPLE);
        g.addEdge(in_ctrl_2, Vertices_list[8], EdgeType::SIMPLE);
        g.addEdge(in_targ, Vertices_list[0], EdgeType::SIMPLE);
        g.addEdge(out_ctrl_1, Vertices_list[12], EdgeType::SIMPLE);
        g.addEdge(out_ctrl_2, Vertices_list[11], EdgeType::HADAMARD);
        g.addEdge(out_targ, Vertices_list[7], EdgeType::HADAMARD);
    } else if (dmode == 3) {
        Vertices_info = {{{VertexType::Z, Phase(1, 4)}, targ_qubit}, {{VertexType::Z, Phase(1, 4)}, ctrl_qubit_2}, {{VertexType::Z, Phase(1, 4)}, ctrl_qubit_1}, {{VertexType::Z, Phase(1, 4)}, -2}, {{VertexType::Z, Phase(0)}, -1}, {{VertexType::Z, Phase(-1, 4)}, -2}, {{VertexType::Z, Phase(0)}, -1}, {{VertexType::Z, Phase(-1, 4)}, -2}, {{VertexType::Z, Phase(0)}, -1}, {{VertexType::Z, Phase(-1, 4)}, -2}, {{VertexType::Z, Phase(0)}, -1}};
        adj_pair = {{{0, 4}, EdgeType::HADAMARD}, {{0, 6}, EdgeType::HADAMARD}, {{0, 8}, EdgeType::HADAMARD}, {{1, 4}, EdgeType::HADAMARD}, {{1, 6}, EdgeType::HADAMARD}, {{1, 10}, EdgeType::HADAMARD}, {{2, 4}, EdgeType::HADAMARD}, {{2, 8}, EdgeType::HADAMARD}, {{2, 10}, EdgeType::HADAMARD}, {{3, 4}, EdgeType::HADAMARD}, {{5, 6}, EdgeType::HADAMARD}, {{7, 8}, EdgeType::HADAMARD}, {{9, 10}, EdgeType::HADAMARD}};
        Vertices_col = {5, 5, 5, 1, 1, 2, 2, 3, 3, 4, 4};

        in_ctrl_1 = g.addInput(ctrl_qubit_1, true, 0);
        in_ctrl_2 = g.addInput(ctrl_qubit_2, true, 0);
        in_targ = g.addInput(targ_qubit, true, 0);
        for (size_t i = 0; i < Vertices_info.size(); i++) {
            Vertices_list.push_back(g.addVertex(Vertices_info[i].second, Vertices_info[i].first.first, Vertices_info[i].first.second));
        };
        for (size_t i = 0; i < Vertices_col.size(); i++) {
            Vertices_list[i]->setCol(Vertices_col[i]);
        }
        out_ctrl_1 = g.addOutput(ctrl_qubit_1, true, 6);
        out_ctrl_2 = g.addOutput(ctrl_qubit_2, true, 6);
        out_targ = g.addOutput(targ_qubit, true, 6);
        g.addEdge(in_ctrl_1, Vertices_list[2], EdgeType::SIMPLE);
        g.addEdge(in_ctrl_2, Vertices_list[1], EdgeType::SIMPLE);
        g.addEdge(in_targ, Vertices_list[0], EdgeType::HADAMARD);
        g.addEdge(out_ctrl_1, Vertices_list[2], EdgeType::SIMPLE);
        g.addEdge(out_ctrl_2, Vertices_list[1], EdgeType::SIMPLE);
        g.addEdge(out_targ, Vertices_list[0], EdgeType::HADAMARD);
    } else {
        Vertices_info = {{{VertexType::Z, Phase(0)}, targ_qubit}, {{VertexType::X, Phase(0)}, targ_qubit}, {{VertexType::Z, Phase(-1, 4)}, targ_qubit}, {{VertexType::X, Phase(0)}, targ_qubit}, {{VertexType::Z, Phase(1, 4)}, targ_qubit}, {{VertexType::X, Phase(0)}, targ_qubit}, {{VertexType::Z, Phase(-1, 4)}, targ_qubit}, {{VertexType::X, Phase(0)}, targ_qubit}, {{VertexType::Z, Phase(1, 4)}, targ_qubit}, {{VertexType::Z, Phase(0)}, targ_qubit}, {{VertexType::Z, Phase(0)}, ctrl_qubit_2}, {{VertexType::Z, Phase(0)}, ctrl_qubit_2}, {{VertexType::Z, Phase(1, 4)}, ctrl_qubit_2}, {{VertexType::X, Phase(0)}, ctrl_qubit_2}, {{VertexType::Z, Phase(-1, 4)}, ctrl_qubit_2}, {{VertexType::X, Phase(0)}, ctrl_qubit_2}, {{VertexType::Z, Phase(0)}, ctrl_qubit_1}, {{VertexType::Z, Phase(0)}, ctrl_qubit_1}, {{VertexType::Z, Phase(0)}, ctrl_qubit_1}, {{VertexType::Z, Phase(1, 4)}, ctrl_qubit_1}, {{VertexType::Z, Phase(0)}, ctrl_qubit_1}};
        adj_pair = {{{0, 1}, EdgeType::SIMPLE}, {{1, 10}, EdgeType::SIMPLE}, {{1, 2}, EdgeType::SIMPLE}, {{2, 3}, EdgeType::SIMPLE}, {{3, 16}, EdgeType::SIMPLE}, {{3, 4}, EdgeType::SIMPLE}, {{4, 5}, EdgeType::SIMPLE}, {{5, 11}, EdgeType::SIMPLE}, {{5, 6}, EdgeType::SIMPLE}, {{6, 7}, EdgeType::SIMPLE}, {{7, 17}, EdgeType::SIMPLE}, {{7, 8}, EdgeType::SIMPLE}, {{8, 9}, EdgeType::HADAMARD}, {{10, 11}, EdgeType::SIMPLE}, {{11, 12}, EdgeType::SIMPLE}, {{12, 13}, EdgeType::SIMPLE}, {{13, 18}, EdgeType::SIMPLE}, {{13, 14}, EdgeType::SIMPLE}, {{14, 15}, EdgeType::SIMPLE}, {{15, 20}, EdgeType::SIMPLE}, {{16, 17}, EdgeType::SIMPLE}, {{17, 18}, EdgeType::SIMPLE}, {{18, 19}, EdgeType::SIMPLE}, {{19, 20}, EdgeType::SIMPLE}};

        Vertices_col = {1, 2, 3, 4, 5, 6, 7, 8, 9, 10, 2, 6, 7, 9, 10, 11, 4, 8, 9, 10, 11};

        in_ctrl_1 = g.addInput(ctrl_qubit_1, true, 0);
        in_ctrl_2 = g.addInput(ctrl_qubit_2, true, 0);
        in_targ = g.addInput(targ_qubit, true, 0);
        for (size_t i = 0; i < Vertices_info.size(); i++) {
            Vertices_list.push_back(g.addVertex(Vertices_info[i].second, Vertices_info[i].first.first, Vertices_info[i].first.second));
        };
        for (size_t i = 0; i < Vertices_col.size(); i++) {
            Vertices_list[i]->setCol(Vertices_col[i]);
        }
        out_ctrl_1 = g.addOutput(ctrl_qubit_1, true, 12);
        out_ctrl_2 = g.addOutput(ctrl_qubit_2, true, 12);
        out_targ = g.addOutput(targ_qubit, true, 12);
        g.addEdge(in_ctrl_1, Vertices_list[16], EdgeType::SIMPLE);
        g.addEdge(in_ctrl_2, Vertices_list[10], EdgeType::SIMPLE);
        g.addEdge(in_targ, Vertices_list[0], EdgeType::HADAMARD);
        g.addEdge(out_ctrl_1, Vertices_list[20], EdgeType::SIMPLE);
        g.addEdge(out_ctrl_2, Vertices_list[15], EdgeType::SIMPLE);
        g.addEdge(out_targ, Vertices_list[9], EdgeType::SIMPLE);
    }

    for (size_t i = 0; i < adj_pair.size(); i++) {
        g.addEdge(Vertices_list[adj_pair[i].first.first], Vertices_list[adj_pair[i].first.second], adj_pair[i].second);
    }
    return g;
}

// TODO - SWAP ZXForm
ZXGraph SWAPGate::getZXform() {
    ZXGraph g;
    auto i0 = g.addInput(0, true, 0);
    auto o0 = g.addOutput(0, true, 1);
    auto i1 = g.addInput(1, true, 0);
    auto o1 = g.addOutput(1, true, 1);
    g.addEdge(i0, o1, EdgeType::SIMPLE);
    g.addEdge(i1, o0, EdgeType::SIMPLE);

    return g;
}

/**
 * @brief Get ZX-graph of CZ
 *
 * @return ZXGraph
 */
ZXGraph CZGate::getZXform() {
    ZXGraph temp{_id};
    size_t ctrl_qubit = _qubits[0]._isTarget ? _qubits[1]._qubit : _qubits[0]._qubit;
    size_t targ_qubit = _qubits[0]._isTarget ? _qubits[0]._qubit : _qubits[1]._qubit;

<<<<<<< HEAD
    ZXVertex *in_ctrl = temp->addInput(ctrl_qubit);
    ZXVertex *in_targ = temp->addInput(targ_qubit);
    ZXVertex *ctrl = temp->addVertex(ctrl_qubit, VertexType::Z, Phase(0));
    ZXVertex *targZ = temp->addVertex(targ_qubit, VertexType::Z, Phase(0));
    ZXVertex *out_ctrl = temp->addOutput(ctrl_qubit);
    ZXVertex *out_targ = temp->addOutput(targ_qubit);
    temp->addEdge(in_ctrl, ctrl, EdgeType::SIMPLE);
    temp->addEdge(ctrl, out_ctrl, EdgeType::SIMPLE);
    temp->addEdge(in_targ, targZ, EdgeType::SIMPLE);
    temp->addEdge(targZ, out_targ, EdgeType::SIMPLE);
    temp->addEdge(ctrl, targZ, EdgeType::HADAMARD);
=======
    ZXVertex* in_ctrl = temp.addInput(ctrl_qubit);
    ZXVertex* in_targ = temp.addInput(targ_qubit);
    ZXVertex* ctrl = temp.addVertex(ctrl_qubit, VertexType::Z, Phase(0));
    ZXVertex* targZ = temp.addVertex(targ_qubit, VertexType::Z, Phase(0));
    ZXVertex* out_ctrl = temp.addOutput(ctrl_qubit);
    ZXVertex* out_targ = temp.addOutput(targ_qubit);
    temp.addEdge(in_ctrl, ctrl, EdgeType::SIMPLE);
    temp.addEdge(ctrl, out_ctrl, EdgeType::SIMPLE);
    temp.addEdge(in_targ, targZ, EdgeType::SIMPLE);
    temp.addEdge(targZ, out_targ, EdgeType::SIMPLE);
    temp.addEdge(ctrl, targZ, EdgeType(EdgeType::HADAMARD));
>>>>>>> 3437cfcc

    return temp;
}

// Y Gate
// NOTE - Cannot use mapSingleQubitGate

/**
 * @brief Get ZX-graph of Y = iXZ
 *
 * @return ZXGraph
 */
ZXGraph YGate::getZXform() {
    ZXGraph temp{_id};
    size_t qubit = _qubits[0]._qubit;

    ZXVertex* in = temp.addInput(qubit);
    ZXVertex* X = temp.addVertex(qubit, VertexType::X, Phase(1));
    ZXVertex* Z = temp.addVertex(qubit, VertexType::Z, Phase(1));
    ZXVertex* out = temp.addOutput(qubit);
    temp.addEdge(in, X, EdgeType::SIMPLE);
    temp.addEdge(X, Z, EdgeType::SIMPLE);
    temp.addEdge(Z, out, EdgeType::SIMPLE);

    return temp;
}

/**
 * @brief Get ZX-graph of SY = S。SX。Sdg
 *
 * @return ZXGraph
 */
ZXGraph SYGate::getZXform() {
    ZXGraph temp{_id};
    size_t qubit = _qubits[0]._qubit;

    ZXVertex* in = temp.addInput(qubit);
    ZXVertex* S = temp.addVertex(qubit, VertexType::Z, Phase(1, 2));
    ZXVertex* SX = temp.addVertex(qubit, VertexType::X, Phase(1, 2));
    ZXVertex* Sdg = temp.addVertex(qubit, VertexType::Z, Phase(-1, 2));
    ZXVertex* out = temp.addOutput(qubit);
    temp.addEdge(in, S, EdgeType::SIMPLE);
    temp.addEdge(S, SX, EdgeType::SIMPLE);
    temp.addEdge(SX, Sdg, EdgeType::SIMPLE);
    temp.addEdge(Sdg, out, EdgeType::SIMPLE);

    return temp;
}

/**
 * @brief Get ZX-graph of MCPX
 *
 * @return ZXGraph
 */
ZXGraph MCPXGate::getZXform() {
    return detail::MCP_Gen(_qubits, _id, _rotatePhase, detail::RotationAxis::X);
}

/**
 * @brief Get ZX-graph of MCPY
 *
 * @return ZXGraph
 */
ZXGraph MCPYGate::getZXform() {
    return detail::MCP_Gen(_qubits, _id, _rotatePhase, detail::RotationAxis::Y);
}

/**
 * @brief Get ZX-graph of MCP
 *
 * @return ZXGraph
 */
ZXGraph MCPGate::getZXform() {
    return detail::MCP_Gen(_qubits, _id, _rotatePhase, detail::RotationAxis::Z);
}

/**
 * @brief Get ZX-graph of MCRX
 *
 * @return ZXGraph
 */
ZXGraph MCRXGate::getZXform() {
    return detail::MCR_Gen(_qubits, _id, _rotatePhase, detail::RotationAxis::X);
}

/**
 * @brief Get ZX-graph of MCRY
 *
 * @return ZXGraph
 */
ZXGraph MCRYGate::getZXform() {
    return detail::MCR_Gen(_qubits, _id, _rotatePhase, detail::RotationAxis::Y);
}

/**
 * @brief Get ZX-graph of MCRZ
 *
 * @return ZXGraph
 */
ZXGraph MCRZGate::getZXform() {
    return detail::MCR_Gen(_qubits, _id, _rotatePhase, detail::RotationAxis::Z);
}<|MERGE_RESOLUTION|>--- conflicted
+++ resolved
@@ -340,19 +340,6 @@
     size_t ctrl_qubit = _qubits[0]._isTarget ? _qubits[1]._qubit : _qubits[0]._qubit;
     size_t targ_qubit = _qubits[0]._isTarget ? _qubits[0]._qubit : _qubits[1]._qubit;
 
-<<<<<<< HEAD
-    ZXVertex *in_ctrl = temp->addInput(ctrl_qubit);
-    ZXVertex *in_targ = temp->addInput(targ_qubit);
-    ZXVertex *ctrl = temp->addVertex(ctrl_qubit, VertexType::Z, Phase(0));
-    ZXVertex *targZ = temp->addVertex(targ_qubit, VertexType::Z, Phase(0));
-    ZXVertex *out_ctrl = temp->addOutput(ctrl_qubit);
-    ZXVertex *out_targ = temp->addOutput(targ_qubit);
-    temp->addEdge(in_ctrl, ctrl, EdgeType::SIMPLE);
-    temp->addEdge(ctrl, out_ctrl, EdgeType::SIMPLE);
-    temp->addEdge(in_targ, targZ, EdgeType::SIMPLE);
-    temp->addEdge(targZ, out_targ, EdgeType::SIMPLE);
-    temp->addEdge(ctrl, targZ, EdgeType::HADAMARD);
-=======
     ZXVertex* in_ctrl = temp.addInput(ctrl_qubit);
     ZXVertex* in_targ = temp.addInput(targ_qubit);
     ZXVertex* ctrl = temp.addVertex(ctrl_qubit, VertexType::Z, Phase(0));
@@ -364,7 +351,6 @@
     temp.addEdge(in_targ, targZ, EdgeType::SIMPLE);
     temp.addEdge(targZ, out_targ, EdgeType::SIMPLE);
     temp.addEdge(ctrl, targZ, EdgeType(EdgeType::HADAMARD));
->>>>>>> 3437cfcc
 
     return temp;
 }
