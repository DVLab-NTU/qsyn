DV Lab, NTUEE, Qsyn 0.4.2
qsyn> qcba 2
Note: QCir list is empty now. Create a new one.
Create and checkout to QCir 0

qsyn> qcgadd -MCPX -PH pi 0 1

qsyn> qccp -q
Q 0  ---------cp( 0)-
Q 1  ---------cp( 0)-

qsyn> qcgp 0
Q0 Start ────●──── End
          ┌──┴──┐ 
Q1 Start ─┤  PX ├─ End
          └─────┘ 
Rotate Phase: π

qsyn> qc2ts
Traverse and build the tensor... 
Successfully added Tensor 0
Stored the resulting tensor as tensor id 0

qsyn> qc2zx
Create and checkout to Graph 0

qsyn> zxgp -Q

ID:   7 ([1m[32mZ[0m[0m, -π/2)        (Qubit, Col): (-2, 4)	  #Neighbors:   1     (6, [1m[34mH[0m[0m) 


ID:   6 ([1m[32mZ[0m[0m, 0)           (Qubit, Col): (-1, 4)	  #Neighbors:   3     (4, [1m[34mH[0m[0m) (5, [1m[34mH[0m[0m) (7, [1m[34mH[0m[0m) 


ID:   0 (●, 0)           (Qubit, Col): (0, 0)	  #Neighbors:   1     (4, -) 
ID:   1 (●, 0)           (Qubit, Col): (0, 5)	  #Neighbors:   1     (4, -) 
ID:   4 ([1m[32mZ[0m[0m, π/2)         (Qubit, Col): (0, 4)	  #Neighbors:   3     (0, -) (1, -) (6, [1m[34mH[0m[0m) 


ID:   2 (●, 0)           (Qubit, Col): (1, 0)	  #Neighbors:   1     (5, [1m[34mH[0m[0m) 
ID:   3 (●, 0)           (Qubit, Col): (1, 5)	  #Neighbors:   1     (5, [1m[34mH[0m[0m) 
ID:   5 ([1m[32mZ[0m[0m, π/2)         (Qubit, Col): (1, 4)	  #Neighbors:   3     (2, [1m[34mH[0m[0m) (3, [1m[34mH[0m[0m) (6, [1m[34mH[0m[0m) 


qsyn> zxgs -fr

All rules applied in order:
Local Complementation Rule    2 iterations.
  1) 1 matches
  2) 1 matches

qsyn> zxgp -Q

ID:   0 (●, 0)           (Qubit, Col): (0, 0)	  #Neighbors:   1     (4, -) 
ID:   1 (●, 0)           (Qubit, Col): (0, 5)	  #Neighbors:   1     (4, -) 
ID:   4 ([1m[32mZ[0m[0m, 0)           (Qubit, Col): (0, 4)	  #Neighbors:   3     (0, -) (1, -) (5, [1m[34mH[0m[0m) 


ID:   2 (●, 0)           (Qubit, Col): (1, 0)	  #Neighbors:   1     (5, [1m[34mH[0m[0m) 
ID:   3 (●, 0)           (Qubit, Col): (1, 5)	  #Neighbors:   1     (5, [1m[34mH[0m[0m) 
ID:   5 ([1m[32mZ[0m[0m, 0)           (Qubit, Col): (1, 4)	  #Neighbors:   3     (2, [1m[34mH[0m[0m) (3, [1m[34mH[0m[0m) (4, [1m[34mH[0m[0m) 


qsyn> zx2ts
Traverse and build the tensor... 
Successfully added Tensor 1
Stored the resulting tensor as tensor id 1

<<<<<<< HEAD
qsyn> tsp 1
{{ 1.000000e+00+0.i,  4.266422e-17+0.i,  0.000000e+00+0.i,
   0.000000e+00+0.i},
 { 4.266422e-17+0.i,  1.000000e+00+0.i,  0.000000e+00+0.i,
   0.000000e+00+0.i},
 { 0.000000e+00+0.i,  0.000000e+00+0.i,  4.266422e-17+0.i,
   1.000000e+00+0.i},
 { 0.000000e+00+0.i,  0.000000e+00+0.i,  1.000000e+00+0.i,
   4.266422e-17+0.i}}
#Dim:    2	Info: ZX 0

qsyn> tsp
Tensor    0: #Dim:    2	Info: QC
Tensor    1: #Dim:    2	Info: ZX 0
Total #Tensor: 2
=======
qsyn> tseq 0 1
[1m[32mEquivalent[0m[0m
- Global Norm : 1
- Global Phase: 0
>>>>>>> d8e8b8a2

qsyn> qcr

qsyn> zxr

qsyn> tsr

qsyn> tsr

qsyn> 
qsyn> qcba 1
Note: QCir list is empty now. Create a new one.
Create and checkout to QCir 0

qsyn> qcgadd -MCPX -PH pi 0

qsyn> qcgp 0
          ┌────┐ 
Q0 Start ─┤ PX ├─ End
          └────┘ 
Rotate Phase: π

qsyn> qc2zx
Create and checkout to Graph 0

qsyn> zxgp -v

ID:   0 (●, 0)           (Qubit, Col): (0, 0)	  #Neighbors:   1     (2, [1m[34mH[0m[0m) 
ID:   1 (●, 0)           (Qubit, Col): (0, 3)	  #Neighbors:   1     (2, [1m[34mH[0m[0m) 
ID:   2 ([1m[32mZ[0m[0m, π)           (Qubit, Col): (0, 2)	  #Neighbors:   2     (0, [1m[34mH[0m[0m) (1, [1m[34mH[0m[0m) 
Total #Vertices: 3


qsyn> qq -f
<|MERGE_RESOLUTION|>--- conflicted
+++ resolved
@@ -66,28 +66,10 @@
 Successfully added Tensor 1
 Stored the resulting tensor as tensor id 1
 
-<<<<<<< HEAD
-qsyn> tsp 1
-{{ 1.000000e+00+0.i,  4.266422e-17+0.i,  0.000000e+00+0.i,
-   0.000000e+00+0.i},
- { 4.266422e-17+0.i,  1.000000e+00+0.i,  0.000000e+00+0.i,
-   0.000000e+00+0.i},
- { 0.000000e+00+0.i,  0.000000e+00+0.i,  4.266422e-17+0.i,
-   1.000000e+00+0.i},
- { 0.000000e+00+0.i,  0.000000e+00+0.i,  1.000000e+00+0.i,
-   4.266422e-17+0.i}}
-#Dim:    2	Info: ZX 0
-
-qsyn> tsp
-Tensor    0: #Dim:    2	Info: QC
-Tensor    1: #Dim:    2	Info: ZX 0
-Total #Tensor: 2
-=======
 qsyn> tseq 0 1
 [1m[32mEquivalent[0m[0m
 - Global Norm : 1
 - Global Phase: 0
->>>>>>> d8e8b8a2
 
 qsyn> qcr
 
