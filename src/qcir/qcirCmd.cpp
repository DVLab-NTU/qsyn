/****************************************************************************
  FileName     [ qcirCmd.cpp ]
  PackageName  [ qcir ]
  Synopsis     [ Define basic qcir package commands ]
  Author       [ Chin-Yi Cheng ]
  Copyright    [ Copyleft(c) 2022-present DVLab, GIEE, NTU, Taiwan ]
****************************************************************************/

#include "qcirCmd.h"

#include <cassert>
#include <iomanip>
#include <iostream>

#include "phase.h"
#include "qcir.h"
#include "qcirGate.h"
<<<<<<< HEAD
#include "qcirMgr.h"
=======
#include "qcirCmd.h"
>>>>>>> 7765b777
#include "util.h"

using namespace std;

extern QCirMgr *qcirMgr;
extern size_t verbose;
extern int effLimit;

<<<<<<< HEAD
bool initQCirCmd() {
    qcirMgr = new QCirMgr;
    if (!(cmdMgr->regCmd("QCCHeckout", 4, new QCirCheckoutCmd) &&
          cmdMgr->regCmd("QCReset", 3, new QCirResetCmd) &&
          cmdMgr->regCmd("QCDelete", 3, new QCirDeleteCmd) &&
          cmdMgr->regCmd("QCNew", 3, new QCirNewCmd) &&
          cmdMgr->regCmd("QCCOPy", 5, new QCirCopyCmd) &&
          cmdMgr->regCmd("QCCOMpose", 5, new QCirComposeCmd) &&
          cmdMgr->regCmd("QCTensor", 3, new QCirTensorCmd) &&
          cmdMgr->regCmd("QCPrint", 3, new QCPrintCmd) &&
          cmdMgr->regCmd("QCCRead", 4, new QCirReadCmd) &&
          cmdMgr->regCmd("QCCPrint", 4, new QCirPrintCmd) &&
          cmdMgr->regCmd("QCGAdd", 4, new QCirAddGateCmd) &&
          cmdMgr->regCmd("QCBAdd", 4, new QCirAddQubitCmd) &&
          cmdMgr->regCmd("QCGDelete", 4, new QCirDeleteGateCmd) &&
          cmdMgr->regCmd("QCBDelete", 4, new QCirDeleteQubitCmd) &&
          cmdMgr->regCmd("QCGPrint", 4, new QCirGatePrintCmd) &&
          cmdMgr->regCmd("QC2ZX", 5, new QCir2ZXCmd) &&
          cmdMgr->regCmd("QC2TS", 5, new QCir2TSCmd) &&
          cmdMgr->regCmd("QCCWrite", 4, new QCirWriteCmd) &&
          cmdMgr->regCmd("QCGMAdd", 5, new QCirAddMultipleCmd))) {
        cerr << "Registering \"qcir\" commands fails... exiting" << endl;
        return false;
    }
    return true;
}

enum QCirCmdState {
    // Order matters! Do not change the order!!
    QCIRINIT,
    QCIRREAD,
    // dummy end
    QCIRCMDTOT
=======
bool initQCirCmd()
{
   qcirMgr = new QCirMgr;
   if (!(cmdMgr->regCmd("QCCHeckout", 4, new QCirCheckoutCmd) &&
         cmdMgr->regCmd("QCReset", 3, new QCirResetCmd) &&
         cmdMgr->regCmd("QCDelete", 3, new QCirDeleteCmd) &&
         cmdMgr->regCmd("QCNew", 3, new QCirNewCmd) &&
         cmdMgr->regCmd("QCCOPy", 5, new QCirCopyCmd) &&
         cmdMgr->regCmd("QCCOMpose", 5, new QCirComposeCmd) &&
         cmdMgr->regCmd("QCTensor", 3, new QCirTensorCmd) &&
         cmdMgr->regCmd("QCPrint", 3, new QCPrintCmd) &&
         cmdMgr->regCmd("QCCRead", 4, new QCirReadCmd) &&
         cmdMgr->regCmd("QCCPrint", 4, new QCirPrintCmd) &&
         cmdMgr->regCmd("QCGAdd", 4, new QCirAddGateCmd) &&
         cmdMgr->regCmd("QCBAdd", 4, new QCirAddQubitCmd) &&
         cmdMgr->regCmd("QCGDelete", 4, new QCirDeleteGateCmd) &&
         cmdMgr->regCmd("QCBDelete", 4, new QCirDeleteQubitCmd) &&
         cmdMgr->regCmd("QCGPrint", 4, new QCirGatePrintCmd) &&
         cmdMgr->regCmd("QC2ZX", 5, new QCir2ZXCmd) &&
         cmdMgr->regCmd("QC2TS", 5, new QCir2TSCmd) &&
         cmdMgr->regCmd("QCCWrite", 4, new QCirWriteCmd) &&
         cmdMgr->regCmd("QCGMAdd", 5, new QCirAddMultipleCmd) 
         // && cmdMgr->regCmd("QCTEST", 6, new QCirTestCmd)
         ))
   {
      cerr << "Registering \"qcir\" commands fails... exiting" << endl;
      return false;
   }
   return true;
}

enum QCirCmdState
{
   // Order matters! Do not change the order!!
   QCIRINIT,
   QCIRREAD,
   // dummy end
   QCIRCMDTOT
>>>>>>> 7765b777
};

static QCirCmdState curCmd = QCIRINIT;
   
   
//----------------------------------------------------------------------
//    QCCHeckout <(size_t id)>
//----------------------------------------------------------------------

CmdExecStatus
QCirCheckoutCmd::exec(const string &option) {
    string token;
    if (!CmdExec::lexSingleOption(option, token)) return CMD_EXEC_ERROR;

    if (token.empty())
        return CmdExec::errorOption(CMD_OPT_MISSING, "");
    else {
        unsigned id;
        QC_CMD_ID_VALID_OR_RETURN(token, id, "QCir");
        QC_CMD_QCIR_ID_EXISTED_OR_RETURN(id);
        qcirMgr->checkout2QCir(id);
    }
    return CMD_EXEC_DONE;
}

void QCirCheckoutCmd::usage(ostream &os) const {
    os << "Usage: QCCHeckout <(size_t id)>" << endl;
}

void QCirCheckoutCmd::help() const {
    cout << setw(15) << left << "QCCHeckout: "
         << "checkout to QCir <id> in QCirMgr" << endl;
}

//----------------------------------------------------------------------
//    QCReset
//----------------------------------------------------------------------
CmdExecStatus
QCirResetCmd::exec(const string &option) {
    if (!lexNoOption(option)) return CMD_EXEC_ERROR;
    if (!qcirMgr)
        qcirMgr = new QCirMgr;
    else
        qcirMgr->reset();
    return CMD_EXEC_DONE;
}

void QCirResetCmd::usage(ostream &os) const {
    os << "Usage: QCReset" << endl;
}

void QCirResetCmd::help() const {
    cout << setw(15) << left << "QCReset: "
         << "reset QCirMgr" << endl;
}

//----------------------------------------------------------------------
//    QCDelete <(size_t id)>
//----------------------------------------------------------------------
CmdExecStatus
QCirDeleteCmd::exec(const string &option) {
    string token;
    if (!CmdExec::lexSingleOption(option, token)) return CMD_EXEC_ERROR;

    if (token.empty())
        return CmdExec::errorOption(CMD_OPT_MISSING, "");
    else {
        unsigned id;
        QC_CMD_ID_VALID_OR_RETURN(token, id, "QCir");
        QC_CMD_QCIR_ID_EXISTED_OR_RETURN(id);
        qcirMgr->removeQCir(id);
    }
    return CMD_EXEC_DONE;
}

void QCirDeleteCmd::usage(ostream &os) const {
    os << "Usage: QCDelete <size_t id>" << endl;
}

void QCirDeleteCmd::help() const {
    cout << setw(15) << left << "QCDelete: "
         << "remove a QCir from QCirMgr" << endl;
}

//----------------------------------------------------------------------
//    QCNew [(size_t id)]
//----------------------------------------------------------------------
CmdExecStatus
QCirNewCmd::exec(const string &option) {
    string token;
    if (!CmdExec::lexSingleOption(option, token)) return CMD_EXEC_ERROR;

    if (token.empty())
        qcirMgr->addQCir(qcirMgr->getNextID());
    else {
        unsigned id;
        QC_CMD_ID_VALID_OR_RETURN(token, id, "QCir");
        qcirMgr->addQCir(id);
    }
    return CMD_EXEC_DONE;
}

void QCirNewCmd::usage(ostream &os) const {
    os << "Usage: QCNew [size_t id]" << endl;
}

void QCirNewCmd::help() const {
    cout << setw(15) << left << "QCNew: "
         << "new QCir to QCirMgr" << endl;
}

//----------------------------------------------------------------------
//    QCCOPy [(size_t id)]
//----------------------------------------------------------------------
CmdExecStatus
QCirCopyCmd::exec(const string &option) {  // check option
    vector<string> options;
    if (!CmdExec::lexOptions(option, options)) return CMD_EXEC_ERROR;

    CMD_N_OPTS_AT_MOST_OR_RETURN(options, 2);
    QC_CMD_MGR_NOT_EMPTY_OR_RETURN("QCCOPy");

    if (options.size() == 2) {
        bool doReplace = false;
        size_t id_idx = 0;
        for (size_t i = 0; i < options.size(); i++) {
            if (myStrNCmp("-Replace", options[i], 2) == 0) {
                doReplace = true;
                id_idx = 1 - i;
                break;
            }
        }
        if (!doReplace) return CmdExec::errorOption(CMD_OPT_MISSING, "-Replace");
        unsigned id_g;
        QC_CMD_ID_VALID_OR_RETURN(options[id_idx], id_g, "QCir");
        QC_CMD_QCIR_ID_EXISTED_OR_RETURN(id_g);
        qcirMgr->copy(id_g, false);
    } else if (options.size() == 1) {
        unsigned id_g;
        QC_CMD_ID_VALID_OR_RETURN(options[0], id_g, "QCir");
        QC_CMD_QCIR_ID_NOT_EXIST_OR_RETURN(id_g);
        qcirMgr->copy(id_g);
    } else {
        qcirMgr->copy(qcirMgr->getNextID());
    }
    return CMD_EXEC_DONE;
}

void QCirCopyCmd::usage(ostream &os) const {
    os << "Usage: ZXCOPy <size_t id> [-Replace]" << endl;
}

void QCirCopyCmd::help() const {
    cout << setw(15) << left << "ZXCOPy: "
         << "copy a ZX-graph" << endl;
}

//----------------------------------------------------------------------
//    QCCOMpose <size_t id>
//----------------------------------------------------------------------
CmdExecStatus
QCirComposeCmd::exec(const string &option) {
    string token;
    if (!CmdExec::lexSingleOption(option, token)) return CMD_EXEC_ERROR;
    if (token.empty()) {
        cerr << "Error: the QCir id you want to compose must be provided!" << endl;
        return CmdExec::errorOption(CMD_OPT_MISSING, token);
    } else {
        unsigned id;
        QC_CMD_ID_VALID_OR_RETURN(token, id, "QCir");
        QC_CMD_QCIR_ID_EXISTED_OR_RETURN(id);
        qcirMgr->getQCircuit()->compose(qcirMgr->findQCirByID(id));
    }
    return CMD_EXEC_DONE;
}

void QCirComposeCmd::usage(ostream &os) const {
    os << "Usage: QCCOMpose <size_t id>" << endl;
}

void QCirComposeCmd::help() const {
    cout << setw(15) << left << "QCCOMpose: "
         << "compose a QCir" << endl;
}

//----------------------------------------------------------------------
//    QCTensor <size_t id>
//----------------------------------------------------------------------
CmdExecStatus
QCirTensorCmd::exec(const string &option) {
    string token;
    if (!CmdExec::lexSingleOption(option, token)) return CMD_EXEC_ERROR;
    if (token.empty()) {
        cerr << "Error: the QCir id you want to tensor must be provided!" << endl;
        return CmdExec::errorOption(CMD_OPT_MISSING, token);
    } else {
        unsigned id;
        QC_CMD_ID_VALID_OR_RETURN(token, id, "QCir");
        QC_CMD_QCIR_ID_EXISTED_OR_RETURN(id);
        qcirMgr->getQCircuit()->tensorProduct(qcirMgr->findQCirByID(id));
    }

    return CMD_EXEC_DONE;
}

void QCirTensorCmd::usage(ostream &os) const {
    os << "Usage: QCTensor <size_t id>" << endl;
}

void QCirTensorCmd::help() const {
    cout << setw(15) << left << "QCTensor: "
         << "tensor a QCir" << endl;
}

//----------------------------------------------------------------------
//    QCPrint [-Summary | -Focus | -Num]
//----------------------------------------------------------------------
CmdExecStatus
QCPrintCmd::exec(const string &option) {
    string token;
    if (!CmdExec::lexSingleOption(option, token)) return CMD_EXEC_ERROR;
    if (token.empty() || myStrNCmp("-Summary", token, 2) == 0) {
        qcirMgr->printQCirMgr();
    } else if (myStrNCmp("-Focus", token, 2) == 0)
        qcirMgr->printCListItr();
    else if (myStrNCmp("-Num", token, 2) == 0)
        qcirMgr->printQCircuitListSize();
    else
        return CmdExec::errorOption(CMD_OPT_ILLEGAL, token);
    return CMD_EXEC_DONE;
}

void QCPrintCmd::usage(ostream &os) const {
    os << "Usage: QCPrint [-Summary | -Focus | -Num]" << endl;
}

void QCPrintCmd::help() const {
    cout << setw(15) << left << "QCPrint: "
         << "print info in QCirMgr" << endl;
}

//----------------------------------------------------------------------
//    QCCRead <(string fileName)> [-Replace]
//----------------------------------------------------------------------
CmdExecStatus
QCirReadCmd::exec(const string &option) {
    // check option
    vector<string> options;
    if (!CmdExec::lexOptions(option, options))
        return CMD_EXEC_ERROR;
    if (options.empty())
        return CmdExec::errorOption(CMD_OPT_MISSING, "");

    bool doReplace = false;
    string fileName;
    for (size_t i = 0, n = options.size(); i < n; ++i) {
        if (myStrNCmp("-Replace", options[i], 2) == 0) {
            if (doReplace)
                return CmdExec::errorOption(CMD_OPT_EXTRA, options[i]);
            doReplace = true;
        } else {
            if (fileName.size())
                return CmdExec::errorOption(CMD_OPT_ILLEGAL, options[i]);
            fileName = options[i];
        }
    }
    QCir *bufferQCir = new QCir(0);
    if (!bufferQCir->readQCirFile(fileName)) {
        cerr << "Error: The format in \"" << fileName << "\" has something wrong!!" << endl;
        delete bufferQCir;
        return CMD_EXEC_ERROR;
    }
    if (qcirMgr->getcListItr() == qcirMgr->getQCircuitList().end()) {
        cout << "Note: QCir list is empty now. Create a new one." << endl;
        qcirMgr->addQCir(qcirMgr->getNextID());
    } else {
        if (doReplace) {
            if (verbose >= 1) cout << "Note: original QCir is replaced..." << endl;
        } else {
            qcirMgr->addQCir(qcirMgr->getNextID());
        }
    }
    qcirMgr->setQCircuit(bufferQCir);
    
    curCmd = QCIRREAD;

    return CMD_EXEC_DONE;
}

void QCirReadCmd::usage(ostream &os) const {
    os << "Usage: QCCRead <(string fileName)> [-Replace]" << endl;
}

void QCirReadCmd::help() const {
    cout << setw(15) << left << "QCCRead: "
         << "read a circuit and construct corresponding netlist" << endl;
}

//----------------------------------------------------------------------
//    QCGPrint <(size_t gateID)> [-Time | -ZXform]
//----------------------------------------------------------------------
CmdExecStatus
QCirGatePrintCmd::exec(const string &option) {
    // check option
    QC_CMD_MGR_NOT_EMPTY_OR_RETURN("QCGPrint");

    vector<string> options;
    if (!CmdExec::lexOptions(option, options))
        return CMD_EXEC_ERROR;
    if (options.empty())
        return CmdExec::errorOption(CMD_OPT_MISSING, "");

    bool hasOption = false;
    bool showTime = false;
    bool ZXtrans = false;
    string strID = "";
    for (size_t i = 0, n = options.size(); i < n; ++i) {
        if (myStrNCmp("-Time", options[i], 2) == 0) {
            if (hasOption)
                return CmdExec::errorOption(CMD_OPT_EXTRA, options[i]);
            showTime = true;
            hasOption = true;
        } else if (myStrNCmp("-ZXform", options[i], 3) == 0) {
            if (hasOption)
                return CmdExec::errorOption(CMD_OPT_EXTRA, options[i]);
            ZXtrans = true;
            hasOption = true;
        } else {
            if (strID.size())
                return CmdExec::errorOption(CMD_OPT_ILLEGAL, options[i]);
            strID = options[i];
        }
    }
    if (strID.size() == 0)
        return CmdExec::errorOption(CMD_OPT_MISSING, "");
    unsigned id;
    if (!myStr2Uns(strID, id)) {
        cerr << "Error: target ID should be a positive integer!!" << endl;
        return CmdExec::errorOption(CMD_OPT_ILLEGAL, strID);
    }
    if (ZXtrans) {
        if (qcirMgr->getQCircuit()->getGate(id) == NULL) {
            cerr << "Error: id " << id << " not found!!" << endl;
            return CmdExec::errorOption(CMD_OPT_ILLEGAL, strID);
        }
        qcirMgr->getQCircuit()->getGate(id)->getZXform()->printVertices();
    } else {
        if (!qcirMgr->getQCircuit()->printGateInfo(id, showTime))
            return CmdExec::errorOption(CMD_OPT_ILLEGAL, strID);
    }

    return CMD_EXEC_DONE;
}

void QCirGatePrintCmd::usage(ostream &os) const {
    os << "Usage: QCGPrint <(size_t gateID)> [-Time | -ZXform]" << endl;
}

void QCirGatePrintCmd::help() const {
    cout << setw(15) << left << "QCGPrint: "
         << "print quantum gate information\n";
}

//----------------------------------------------------------------------
//    QCCPrint [-Summary | -List | -Qubit | -ZXform]
//----------------------------------------------------------------------
CmdExecStatus
QCirPrintCmd::exec(const string &option) {
    // check option
    string token;
    if (!CmdExec::lexSingleOption(option, token))
        return CMD_EXEC_ERROR;

    QC_CMD_MGR_NOT_EMPTY_OR_RETURN("QCCPrint");

    if (token.empty() || myStrNCmp("-Summary", token, 2) == 0)
        qcirMgr->getQCircuit()->printSummary();
    else if (myStrNCmp("-List", token, 2) == 0)
        qcirMgr->getQCircuit()->printGates();
    else if (myStrNCmp("-Qubit", token, 2) == 0)
        qcirMgr->getQCircuit()->printQubits();
    else if (myStrNCmp("-ZXform", token, 3) == 0)
        qcirMgr->getQCircuit()->printZXTopoOrder();
    else
        return CmdExec::errorOption(CMD_OPT_ILLEGAL, token);

    return CMD_EXEC_DONE;
}

void QCirPrintCmd::usage(ostream &os) const {
    os << "Usage: QCCPrint [-List | -Qubit | -ZXform]" << endl;
}

void QCirPrintCmd::help() const {
    cout << setw(15) << left << "QCCPrint: "
         << "print quanutm circuit\n";
}

//-------------------------------------------------------------------------------------------------------------------------------
//     QCGAdd <-H | -X | -Z | -T | -TDG | -S | -V> <(size_t targ)> [-APpend|-PRepend] /
//     QCGAdd <-CX> <(size_t ctrl)> <(size_t targ)> [-APpend|-PRepend] /
//     QCGAdd <-RZ> <-PHase (Phase phase_inp)> <(size_t targ)> [-APpend|-PRepend] /
//     QCGAdd <-CRZ> <-PHase (Phase phase_inp)> <(size_t ctrl)> <(size_t targ)> [-APpend|-PRepend]
// .   QCGAdd <-MCRX> <-PHase (Phase phase_inp)> <(size_t ctrl1)> ... <(size_t ctrln)> <(size_t targ)> [-APpend|-PRepend]
// .   QCGAdd <-MCRZ> <-PHase (Phase phase_inp)> <(size_t ctrl1)> ... <(size_t ctrln)> <(size_t targ)> [-APpend|-PRepend]
//-------------------------------------------------------------------------------------------------------------------------------
CmdExecStatus
QCirAddGateCmd::exec(const string &option) {
    QC_CMD_MGR_NOT_EMPTY_OR_RETURN("QCGAdd");
    // check option
    vector<string> options;
    if (!CmdExec::lexOptions(option, options))
        return CMD_EXEC_ERROR;
    if (options.empty())
        return CmdExec::errorOption(CMD_OPT_MISSING, "");

    bool flag = false;
    bool appendGate = true;
    size_t eraseIndex = 0;
    for (size_t i = 0, n = options.size(); i < n; ++i) {
        if (myStrNCmp("-APpend", options[i], 3) == 0) {
            if (flag)
                return CmdExec::errorOption(CMD_OPT_EXTRA, options[i]);
            flag = true;
            eraseIndex = i;
        } else if (myStrNCmp("-PRepend", options[i], 3) == 0) {
            if (flag)
                return CmdExec::errorOption(CMD_OPT_EXTRA, options[i]);
            appendGate = false;
            flag = true;
            eraseIndex = i;
        }
    }
    string flagStr = options[eraseIndex];
    if (flag)
        options.erase(options.begin() + eraseIndex);
    if (options.empty())
        return CmdExec::errorOption(CMD_OPT_MISSING, flagStr);
    string type = options[0];
    vector<size_t> qubits;
    // <-H | -X | -Z | -TG | -TDg | -S | -V | -Y | -SY | -SDG>
    if (myStrNCmp("-H", type, 2) == 0 || myStrNCmp("-X", type, 2) == 0 || myStrNCmp("-Z", type, 2) == 0 || myStrNCmp("-T", type, 2) == 0 ||
        myStrNCmp("-TDG", type, 4) == 0 || myStrNCmp("-S", type, 2) == 0 || myStrNCmp("-V", type, 2) == 0 || myStrNCmp("-Y", type, 2) == 0 ||
        myStrNCmp("-SY", type, 3) == 0 || myStrNCmp("-SDG", type, 4) == 0) {
        if (options.size() == 1)
            return CmdExec::errorOption(CMD_OPT_MISSING, type);
        if (options.size() > 2)
            return CmdExec::errorOption(CMD_OPT_EXTRA, options[2]);
        unsigned id;
        if (!myStr2Uns(options[1], id)) {
            cerr << "Error: target ID should be a positive integer!!" << endl;
            return CmdExec::errorOption(CMD_OPT_ILLEGAL, options[1]);
        }
        if (qcirMgr->getQCircuit()->getQubit(id) == NULL) {
            cerr << "Error: qubit ID is not in current circuit!!" << endl;
            return CmdExec::errorOption(CMD_OPT_ILLEGAL, options[1]);
        }
        qubits.push_back(id);
        type = type.erase(0, 1);
        qcirMgr->getQCircuit()->addGate(type, qubits, Phase(0), appendGate);
    } else if (myStrNCmp("-CX", type, 3) == 0) {
        if (options.size() < 3)
            return CmdExec::errorOption(CMD_OPT_MISSING, options[options.size() - 1]);
        if (options.size() > 3)
            return CmdExec::errorOption(CMD_OPT_EXTRA, options[3]);
        for (size_t i = 1; i < options.size(); i++) {
            unsigned id;
            if (!myStr2Uns(options[i], id)) {
                cerr << "Error: target ID should be a positive integer!!" << endl;
                return CmdExec::errorOption(CMD_OPT_ILLEGAL, options[i]);
            }
            if (qcirMgr->getQCircuit()->getQubit(id) == NULL) {
                cerr << "Error: qubit ID is not in current circuit!!" << endl;
                return CmdExec::errorOption(CMD_OPT_ILLEGAL, options[i]);
            }
            qubits.push_back(id);
        }
        type = type.erase(0, 1);
        qcirMgr->getQCircuit()->addGate(type, qubits, Phase(0), appendGate);
    } else if (myStrNCmp("-RZ", type, 3) == 0) {
        Phase phase;
        if (options.size() == 1) {
            cerr << "Error: missing -PHase flag!!" << endl;
            return CmdExec::errorOption(CMD_OPT_MISSING, options[0]);
        } else {
            if (myStrNCmp("-PHase", options[1], 3) != 0) {
                cerr << "Error: missing -PHase flag before (" << options[1] << ")!!" << endl;
                return CmdExec::errorOption(CMD_OPT_MISSING, options[0]);
            } else {
                if (options.size() == 2) {
                    cerr << "Error: missing phase after -PHase flag!!" << endl;
                    return CmdExec::errorOption(CMD_OPT_MISSING, options[1]);
                } else {
                    // Check Phase Legal
                    if (!phase.fromString(options[2])) {
                        cerr << "Error: not a legal phase!!" << endl;
                        return CmdExec::errorOption(CMD_OPT_ILLEGAL, options[2]);
                    }
                }
            }
        }
        if (options.size() < 4)
            return CmdExec::errorOption(CMD_OPT_MISSING, options[2]);
        if (options.size() > 4)
            return CmdExec::errorOption(CMD_OPT_EXTRA, options[4]);
        unsigned id;
        if (!myStr2Uns(options[3], id)) {
            cerr << "Error: target ID should be a positive integer!!" << endl;
            return CmdExec::errorOption(CMD_OPT_ILLEGAL, options[3]);
        }
        if (qcirMgr->getQCircuit()->getQubit(id) == NULL) {
            cerr << "Error: qubit ID is not in current circuit!!" << endl;
            return CmdExec::errorOption(CMD_OPT_ILLEGAL, options[3]);
        }
        qubits.push_back(id);
        type = type.erase(0, 1);
        qcirMgr->getQCircuit()->addGate(type, qubits, phase, appendGate);
    } else if (myStrNCmp("-MCRX", type, 5) == 0 || myStrNCmp("-MCRZ", type, 5) == 0) {
        Phase phase;
        if (options.size() == 1) {
            cerr << "Error: missing -PHase flag!!" << endl;
            return CmdExec::errorOption(CMD_OPT_MISSING, options[0]);
        } else {
            if (myStrNCmp("-PHase", options[1], 3) != 0) {
                cerr << "Error: missing -PHase flag before (" << options[1] << ")!!" << endl;
                return CmdExec::errorOption(CMD_OPT_MISSING, options[0]);
            } else {
                if (options.size() == 2) {
                    cerr << "Error: missing phase after -PHase flag!!" << endl;
                    return CmdExec::errorOption(CMD_OPT_MISSING, options[1]);
                } else {
                    // Check Phase Legal
                    if (!phase.fromString(options[2])) {
                        cerr << "Error: not a legal phase!!" << endl;
                        return CmdExec::errorOption(CMD_OPT_ILLEGAL, options[2]);
                    }
                }
            }
        }
        if (options.size() < 4)
            return CmdExec::errorOption(CMD_OPT_MISSING, options[2]);
        for (size_t i = 3; i < options.size(); i++) {
            unsigned id;
            if (!myStr2Uns(options[i], id)) {
                cerr << "Error: target ID should be a positive integer!!" << endl;
                return CmdExec::errorOption(CMD_OPT_ILLEGAL, options[i]);
            }
            if (qcirMgr->getQCircuit()->getQubit(id) == NULL) {
                cerr << "Error: qubit ID is not in current circuit!!" << endl;
                return CmdExec::errorOption(CMD_OPT_ILLEGAL, options[i]);
            }
            qubits.push_back(id);
        }
        if (qubits.size() == 1) {
            if (myStrNCmp("-MCRX", type, 5) == 0)
                qcirMgr->getQCircuit()->addGate("rx", qubits, phase, appendGate);
            else
                qcirMgr->getQCircuit()->addGate("rz", qubits, phase, appendGate);
        } else {
            type = type.erase(0, 1);
            qcirMgr->getQCircuit()->addGate(type, qubits, phase, appendGate);
        }
    } else if (myStrNCmp("-CCX", type, 4) == 0) {
        if (options.size() < 4)
            return CmdExec::errorOption(CMD_OPT_MISSING, options[options.size() - 1]);
        if (options.size() > 4)
            return CmdExec::errorOption(CMD_OPT_EXTRA, options[3]);
        for (size_t i = 1; i < options.size(); i++) {
            unsigned id;
            if (!myStr2Uns(options[i], id)) {
                cerr << "Error: target ID should be a positive integer!!" << endl;
                return CmdExec::errorOption(CMD_OPT_ILLEGAL, options[i]);
            }
            if (qcirMgr->getQCircuit()->getQubit(id) == NULL) {
                cerr << "Error: qubit ID is not in current circuit!!" << endl;
                return CmdExec::errorOption(CMD_OPT_ILLEGAL, options[i]);
            }
            qubits.push_back(id);
        }
        type = type.erase(0, 1);
        qcirMgr->getQCircuit()->addGate(type, qubits, Phase(0), appendGate);
    } else {
        cerr << "Error: type is not implemented!!" << endl;
        return CmdExec::errorOption(CMD_OPT_ILLEGAL, type);
    }

    return CMD_EXEC_DONE;
}

void QCirAddGateCmd::usage(ostream &os) const {
    os << "QCGAdd <-H | -X | -Z | -T | -TDG | -S | -SDG | -V | -Y | -SY> <(size_t targ)> [-APpend|-PRepend]" << endl;
    os << "QCGAdd <-CX> <(size_t ctrl)> <(size_t targ)> [-APpend|-PRepend]" << endl;
    os << "QCGAdd <-CCX> <(size_t ctrl)> <(size_t targ)> [-APpend|-PRepend]" << endl;
    os << "QCGAdd <-RZ> <-PHase (Phase phase_inp)> <(size_t targ)> [-APpend|-PRepend]" << endl;
    os << "QCGAdd <-MCRX> <-PHase (Phase phase_inp)> <(size_t ctrl1)> ... <(size_t ctrln)> <(size_t targ)> [-APpend|-PRepend]" << endl;
    os << "QCGAdd <-MCRZ> <-PHase (Phase phase_inp)> <(size_t ctrl1)> ... <(size_t ctrln)> <(size_t targ)> [-APpend|-PRepend]" << endl;
}

void QCirAddGateCmd::help() const {
    cout << setw(15) << left << "QCGAdd: "
         << "add quantum gate\n";
}

//----------------------------------------------------------------------
//    QCBAdd [size_t addNum]
//----------------------------------------------------------------------
CmdExecStatus
QCirAddQubitCmd::exec(const string &option) {
    // check option
    string token;
    if (!CmdExec::lexSingleOption(option, token))
        return CMD_EXEC_ERROR;
    if (token.empty()) {
        if (qcirMgr->getcListItr() == qcirMgr->getQCircuitList().end()) {
            cout << "Note: QCir list is empty now. Create a new one." << endl;
            qcirMgr->addQCir(qcirMgr->getNextID());
        }
        qcirMgr->getQCircuit()->addQubit(1);
    } else {
        unsigned id;
        if (!myStr2Uns(token, id)) {
            cerr << "Error: target ID should be a positive integer!!" << endl;
            return CmdExec::errorOption(CMD_OPT_ILLEGAL, token);
        } else {
            if (qcirMgr->getcListItr() == qcirMgr->getQCircuitList().end()) {
                cout << "Note: QCir list is empty now. Create a new one." << endl;
                qcirMgr->addQCir(qcirMgr->getNextID());
            }
            qcirMgr->getQCircuit()->addQubit(id);
        }
    }
    return CMD_EXEC_DONE;
}

void QCirAddQubitCmd::usage(ostream &os) const {
    os << "Usage: QCBAdd [size_t addNum] " << endl;
}

void QCirAddQubitCmd::help() const {
    cout << setw(15) << left << "QCBAdd: "
         << "add qubit(s)\n";
}

//----------------------------------------------------------------------
//    QCGDelete <(size_t gateID)>
//----------------------------------------------------------------------
CmdExecStatus
QCirDeleteGateCmd::exec(const string &option) {
    // check option
    string token;
    if (!CmdExec::lexSingleOption(option, token))
        return CMD_EXEC_ERROR;
    QC_CMD_MGR_NOT_EMPTY_OR_RETURN("QCGDelete");
    if (token.empty())
        return CmdExec::errorOption(CMD_OPT_MISSING, "");
    unsigned id;
    if (!myStr2Uns(token, id)) {
        cerr << "Error: target ID should be a positive integer!!" << endl;
        return CmdExec::errorOption(CMD_OPT_ILLEGAL, token);
    }
    if (!qcirMgr->getQCircuit()->removeGate(id))
        return CmdExec::errorOption(CMD_OPT_ILLEGAL, token);
    else
        return CMD_EXEC_DONE;
}

void QCirDeleteGateCmd::usage(ostream &os) const {
    os << "Usage: QCGDelete <(size_t gateID)> " << endl;
}

void QCirDeleteGateCmd::help() const {
    cout << setw(15) << left << "QCGDelete: "
         << "delete quantum gate\n";
}

//----------------------------------------------------------------------
//    QCBDelete <(size_t qubitID)>
//----------------------------------------------------------------------
CmdExecStatus
QCirDeleteQubitCmd::exec(const string &option) {
    // check option
    string token;
    if (!CmdExec::lexSingleOption(option, token))
        return CMD_EXEC_ERROR;

    QC_CMD_MGR_NOT_EMPTY_OR_RETURN("QCBDelete");

    if (token.empty())
        return CmdExec::errorOption(CMD_OPT_MISSING, "");
    unsigned id;
    if (!myStr2Uns(token, id)) {
        cerr << "Error: target ID should be a positive integer!!" << endl;
        return CmdExec::errorOption(CMD_OPT_ILLEGAL, token);
    }
    if (!qcirMgr->getQCircuit()->removeQubit(id))
        return CmdExec::errorOption(CMD_OPT_ILLEGAL, token);
    else
        return CMD_EXEC_DONE;
}

void QCirDeleteQubitCmd::usage(ostream &os) const {
    os << "Usage: QCBDelete <(size_t qubitID)> " << endl;
}

void QCirDeleteQubitCmd::help() const {
    cout << setw(15) << left << "QCBDelete: "
         << "delete an empty qubit\n";
}

//----------------------------------------------------------------------
//    QC2ZX
//----------------------------------------------------------------------
CmdExecStatus
QCir2ZXCmd::exec(const string &option) {
    // check option
    if (!CmdExec::lexNoOption(option))
        return CMD_EXEC_ERROR;

    QC_CMD_MGR_NOT_EMPTY_OR_RETURN("QC2ZX");
    qcirMgr->getQCircuit()->ZXMapping();
    return CMD_EXEC_DONE;
}

void QCir2ZXCmd::usage(ostream &os) const {
    os << "Usage: QC2ZX" << endl;
}

void QCir2ZXCmd::help() const {
    cout << setw(15) << left << "QC2ZX: "
         << "convert the QCir to ZX-graph\n";
}

//----------------------------------------------------------------------
//    QC2TS
//----------------------------------------------------------------------
CmdExecStatus
QCir2TSCmd::exec(const string &option) {
    // check option
    if (!CmdExec::lexNoOption(option))
        return CMD_EXEC_ERROR;

    QC_CMD_MGR_NOT_EMPTY_OR_RETURN("QC2TS");
    qcirMgr->getQCircuit()->tensorMapping();
    return CMD_EXEC_DONE;
}

void QCir2TSCmd::usage(ostream &os) const {
    os << "Usage: QC2TS" << endl;
}

void QCir2TSCmd::help() const {
    cout << setw(15) << left << "QC2TS: "
         << "convert the QCir to tensor\n";
}

//----------------------------------------------------------------------
//    QCCWrite
//----------------------------------------------------------------------
CmdExecStatus
QCirWriteCmd::exec(const string &option) {
    // check option
    string token;
    if (!CmdExec::lexSingleOption(option, token))
        return CMD_EXEC_ERROR;

    QC_CMD_MGR_NOT_EMPTY_OR_RETURN("QCCWrite");
    if (!qcirMgr->getQCircuit()->writeQASM(token)) {
        cerr << "Error: file " << token << " path not found!!" << endl;
        return CMD_EXEC_ERROR;
    }
    return CMD_EXEC_DONE;
}

void QCirWriteCmd::usage(ostream &os) const {
    os << "Usage: QCCWrite <string Output.qasm>" << endl;
}

void QCirWriteCmd::help() const {
    cout << setw(15) << left << "QCCWrite: "
         << "write QASM file\n";
}

CmdExecStatus
QCirAddMultipleCmd::exec(const string &option) {
    QC_CMD_MGR_NOT_EMPTY_OR_RETURN("QCGMAdd");
    // check option
    vector<string> options;
    if (!CmdExec::lexOptions(option, options))
        return CMD_EXEC_ERROR;
    vector<size_t> qids;
    for (size_t i = 0; i < options.size(); i++) {
        unsigned id;
        if (!myStr2Uns(options[i], id)) {
            cerr << "Error: target ID should be a positive integer!!" << endl;
            return CmdExec::errorOption(CMD_OPT_ILLEGAL, options[i]);
        }
        qids.push_back(id);
    }

    qcirMgr->getQCircuit()->addGate("mcrz", qids, Phase(1), true);
    // qcirMgr->getQCircuit()->addGate("mcx", qids, Phase(0), true);
    return CMD_EXEC_DONE;
}

void QCirAddMultipleCmd::usage(ostream &os) const {
    os << "Usage: QCGMAdd 0 1 2 3 4" << endl;
}

void QCirAddMultipleCmd::help() const {
    cout << setw(15) << left << "QCGMAdd: "
         << "add multiple control\n";
}<|MERGE_RESOLUTION|>--- conflicted
+++ resolved
@@ -15,11 +15,7 @@
 #include "phase.h"
 #include "qcir.h"
 #include "qcirGate.h"
-<<<<<<< HEAD
-#include "qcirMgr.h"
-=======
 #include "qcirCmd.h"
->>>>>>> 7765b777
 #include "util.h"
 
 using namespace std;
@@ -28,41 +24,6 @@
 extern size_t verbose;
 extern int effLimit;
 
-<<<<<<< HEAD
-bool initQCirCmd() {
-    qcirMgr = new QCirMgr;
-    if (!(cmdMgr->regCmd("QCCHeckout", 4, new QCirCheckoutCmd) &&
-          cmdMgr->regCmd("QCReset", 3, new QCirResetCmd) &&
-          cmdMgr->regCmd("QCDelete", 3, new QCirDeleteCmd) &&
-          cmdMgr->regCmd("QCNew", 3, new QCirNewCmd) &&
-          cmdMgr->regCmd("QCCOPy", 5, new QCirCopyCmd) &&
-          cmdMgr->regCmd("QCCOMpose", 5, new QCirComposeCmd) &&
-          cmdMgr->regCmd("QCTensor", 3, new QCirTensorCmd) &&
-          cmdMgr->regCmd("QCPrint", 3, new QCPrintCmd) &&
-          cmdMgr->regCmd("QCCRead", 4, new QCirReadCmd) &&
-          cmdMgr->regCmd("QCCPrint", 4, new QCirPrintCmd) &&
-          cmdMgr->regCmd("QCGAdd", 4, new QCirAddGateCmd) &&
-          cmdMgr->regCmd("QCBAdd", 4, new QCirAddQubitCmd) &&
-          cmdMgr->regCmd("QCGDelete", 4, new QCirDeleteGateCmd) &&
-          cmdMgr->regCmd("QCBDelete", 4, new QCirDeleteQubitCmd) &&
-          cmdMgr->regCmd("QCGPrint", 4, new QCirGatePrintCmd) &&
-          cmdMgr->regCmd("QC2ZX", 5, new QCir2ZXCmd) &&
-          cmdMgr->regCmd("QC2TS", 5, new QCir2TSCmd) &&
-          cmdMgr->regCmd("QCCWrite", 4, new QCirWriteCmd) &&
-          cmdMgr->regCmd("QCGMAdd", 5, new QCirAddMultipleCmd))) {
-        cerr << "Registering \"qcir\" commands fails... exiting" << endl;
-        return false;
-    }
-    return true;
-}
-
-enum QCirCmdState {
-    // Order matters! Do not change the order!!
-    QCIRINIT,
-    QCIRREAD,
-    // dummy end
-    QCIRCMDTOT
-=======
 bool initQCirCmd()
 {
    qcirMgr = new QCirMgr;
@@ -94,14 +55,12 @@
    return true;
 }
 
-enum QCirCmdState
-{
-   // Order matters! Do not change the order!!
-   QCIRINIT,
-   QCIRREAD,
-   // dummy end
-   QCIRCMDTOT
->>>>>>> 7765b777
+enum QCirCmdState {
+    // Order matters! Do not change the order!!
+    QCIRINIT,
+    QCIRREAD,
+    // dummy end
+    QCIRCMDTOT
 };
 
 static QCirCmdState curCmd = QCIRINIT;
