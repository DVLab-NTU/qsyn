--- conflicted
+++ resolved
@@ -137,7 +137,6 @@
     std::complex<double> trace();
     auto eigen();  // TODO - check the return type, may be std::pair<value, vector>
 
-<<<<<<< HEAD
 
     Tensor<DT> to_su2(Tensor<DT> &u);
     bool create_gate_list(size_t length);
@@ -154,12 +153,6 @@
     bool tensor_read(std::string const&);
     bool tensor_write(std::string const&);
     std::vector<Tensor<DT>> read_gate_list(std::string const& ) ;
-=======
-    void solovay_kitaev_decompose();
-
-    bool tensor_read(std::string const& filepath);
-    bool tensor_write(std::string const& filepath);
->>>>>>> dbc849ef
 
 protected:
     friend struct fmt::formatter<Tensor>;
@@ -516,7 +509,6 @@
 }
 
 template <typename DT>
-<<<<<<< HEAD
 Tensor<DT> Tensor<DT>::diagonalize(const Tensor<DT> u) {
     // Check if the matrix is 2x2
     std::complex<double> neg(-1, 0);
@@ -717,9 +709,6 @@
 
 template <typename DT>
 void Tensor<DT>::SK_decompose() {
-=======
-void Tensor<DT>::solovay_kitaev_decompose() {
->>>>>>> dbc849ef
     assert(dimension() == 2);
     // TODO - Move your code here, you may also create new files src/tensor/
    
