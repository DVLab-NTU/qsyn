/****************************************************************************
  PackageName  [ tensor ]
  Synopsis     [ Define tensor Solovay-Kitaev algorithm structure ]
  Author       [ Design Verification Lab ]
  Copyright    [ Copyright(c) 2023 DVLab, GIEE, NTU, Taiwan ]
****************************************************************************/

#include "./solovay_kitaev.hpp"

#include <sul/dynamic_bitset.hpp>

#include "qcir/basic_gate_type.hpp"

namespace qsyn::tensor {

/**
 * @brief Initialize binary list
 *
 */
void SolovayKitaev::_init_binary_list() {
    for (size_t i = 1; i <= _depth; i++)
        for (size_t j = 0; j < gsl::narrow<size_t>(std::pow(2, i)); j++)
            _binary_list.emplace_back(sul::dynamic_bitset<>(i, j));
}

/**
 * @brief Adjoint the gate sequence
 *
 * @param sequence
 * @return std::vector<int>
 */
std::vector<int> SolovayKitaev::_adjoint_gate_sequence(std::vector<int> sequence) const {
    std::reverse(sequence.begin(), sequence.end());
    std::transform(sequence.cbegin(), sequence.cend(), sequence.begin(), std::negate<int>());
    return sequence;
}

<<<<<<< HEAD
// /**
//  * @brief Remove redundant gates, e.g. HH = I and TTTTTTTT = I (Outdated)
//  *
//  * @param gate_sequence
//  */

void SolovayKitaev::_remove_redundant_gates(std::vector<int>& gate_sequence) {
    std::vector<int> result;
    size_t counter = 0;
     while (counter < gate_sequence.size() - 1) {
        // T T T T T T T T         
        if (gate_sequence[counter] == 1 && gate_sequence[counter + 1] == 1 && 
                gate_sequence[counter + 2] == 1 && gate_sequence[counter + 3] == 1 && 
                gate_sequence[counter + 4] == 1 && gate_sequence[counter + 5] == 1 && 
                gate_sequence[counter + 6] == 1 && gate_sequence[counter + 7] == 1 && counter + 7 < gate_sequence.size()) {
            for(int i = 0; i < 8; i++){
                gate_sequence.erase(gate_sequence.begin() + counter);
            }
            if(counter > 0)
            {
                counter--;
            }
            
        // Td Td Td Td Td Td Td Td
        else if (gate_sequence[counter] == -1 && gate_sequence[counter + 1] == -1 && 
                gate_sequence[counter + 2] == -1 && gate_sequence[counter + 3] == -1 && 
                gate_sequence[counter + 4] == -1 && gate_sequence[counter + 5] == -1 && 
                gate_sequence[counter + 6] == -1 && gate_sequence[counter + 7] == -1 && counter + 7 < gate_sequence.size()) {
            for(int i = 0; i < 8; i++){
                gate_sequence.erase(gate_sequence.begin() + counter);
            }
            
            if(counter > 0)
            {
                counter--;
            }
        } 
        // TTTT = Z
        else if (gate_sequence[counter] == 1 && gate_sequence[counter + 1] == 1 && 
                 gate_sequence[counter + 2] == 1 && gate_sequence[counter + 3] == 1 
                 && counter + 3 < gate_sequence.size()) {
            for(int i = 0; i < 3; i++){
                gate_sequence.erase(gate_sequence.begin() + counter);
            }
            gate_sequence[counter] = 4;
            if(counter > 0)
            {
                counter--;
            }
            
        }
        // HSSH = HZH = X
        else if (gate_sequence[counter] == 0 && gate_sequence[counter + 1] == 2 && 
                gate_sequence[counter + 2] == 2 && gate_sequence[counter + 3] == 0 
                && counter + 3 < gate_sequence.size()) {
            for(int i = 0; i < 3; i++){
                gate_sequence.erase(gate_sequence.begin() + counter);
            }
            gate_sequence[counter] = -4;
            if(counter > 0)
            {
                counter--;
            }
            
        }
        // T Td
        if (gate_sequence[counter] == 1 && gate_sequence[counter + 1] == -1 && counter + 1 < gate_sequence.size()) {
            gate_sequence.erase(gate_sequence.begin() + counter);
            gate_sequence.erase(gate_sequence.begin() + counter);
            if(counter > 0)
            {
                counter--;
            }
            
        } 
        // Td T
        else if (gate_sequence[counter] == -1 && gate_sequence[counter + 1] == 1 && counter + 1 < gate_sequence.size()) {
            gate_sequence.erase(gate_sequence.begin() + counter);
            gate_sequence.erase(gate_sequence.begin() + counter);
            if(counter > 0)
            {
                counter--;
            }
            
        } 
        // H H
        else if (gate_sequence[counter] == 0 && gate_sequence[counter + 1] == 0 && counter + 1 < gate_sequence.size()) {
            gate_sequence.erase(gate_sequence.begin() + counter);
            gate_sequence.erase(gate_sequence.begin() + counter);
            if(counter > 0)
            {
                counter--;
            }
            
        }
        // S Sd
        else if (gate_sequence[counter] == 2 && gate_sequence[counter + 1] == -2 && counter + 1 < gate_sequence.size()) {
            gate_sequence.erase(gate_sequence.begin() + counter);
            gate_sequence.erase(gate_sequence.begin() + counter);
            if(counter > 0)
            {
                counter--;
            }
            
        }
        // Sd S 
        else if (gate_sequence[counter] == -2 && gate_sequence[counter + 1] == 2 && counter + 1 < gate_sequence.size()) {
            gate_sequence.erase(gate_sequence.begin() + counter);
            gate_sequence.erase(gate_sequence.begin() + counter);
            if(counter > 0)
            {
                counter--;
            }
            
        }
        // Td Td = Sd
        else if (gate_sequence[counter] == -1 && gate_sequence[counter + 1] == -1 && counter + 1 < gate_sequence.size()) {
            gate_sequence.erase(gate_sequence.begin() + counter);
            gate_sequence[counter] = -2;
            if(counter > 0)
            {
                counter--;
            }
            
        } 
        // T T = S
        else if (gate_sequence[counter] == 1 && gate_sequence[counter + 1] == 1 && counter + 1 < gate_sequence.size()) {
            gate_sequence.erase(gate_sequence.begin() + counter);
            gate_sequence[counter] = 2;
            if(counter > 0)
            {
                counter--;
            }
            
        }   
        else
        {
            counter++;
        }
    }
=======
/**
 * @brief Remove redundant gates
 *
 * @param gate_sequence
 */
void SolovayKitaev::_remove_redundant_gates(std::vector<int>& gate_sequence) const {
    const size_t original_count = gate_sequence.size();
    size_t counter_rotate       = 0;
    std::vector<int> optimized_sequence;
    while (true) {
        for (const auto& bit : gate_sequence) {
            if (bit != 0) {  // Rotate
                counter_rotate += bit;
            } else {  // H
                if (counter_rotate != 0) {
                    optimized_sequence.emplace_back(counter_rotate);
                    counter_rotate = 0;
                }
                optimized_sequence.emplace_back(0);
            }
        }
        if (counter_rotate != 0) {
            optimized_sequence.emplace_back(counter_rotate);
            counter_rotate = 0;
        }
        for (auto it = optimized_sequence.begin(); it < optimized_sequence.end() - 1; it++) {
            if (*it == *(it + 1)) {
                optimized_sequence.erase(it);
                optimized_sequence.erase(it);
                it--;
            }
        }
        if (optimized_sequence.size() == gate_sequence.size())
            break;
        else
            spdlog::trace("Remove {} gates", gate_sequence.size() - optimized_sequence.size());
        gate_sequence = optimized_sequence;
        optimized_sequence.clear();
    }
    spdlog::info("Remove {} redundant gates", original_count - gate_sequence.size());
>>>>>>> bb3ea79e
}

/**
 * @brief Save gates in sequence into QCir
 *
 * @param gate_sequence
 */
void SolovayKitaev::_save_gates(const std::vector<int>& gate_sequence) {
    
    _quantum_circuit.add_qubits(1);
<<<<<<< HEAD
    for (const int& bit : gate_sequence)
        _quantum_circuit.add_gate((bit == 1 ? "T" : bit == 0 ? "H"
                                : bit == -1 ? "TDG" : bit == 2 ? "S"
                                : bit == -2 ? "SDG" : bit == 4 ? "Z"
                                :  "X"),
                                  {0}, {}, false);
=======
    for (const int& bit : gate_sequence) {
        if (bit == 0) {
            _quantum_circuit.prepend(qcir::HGate(), {0});
        } else {
            _quantum_circuit.prepend(qcir::PZGate(Phase(bit, 4)), {0});
        }
    }
>>>>>>> bb3ea79e
    spdlog::info("Decompose tensor into {} gates.", _quantum_circuit.get_num_gates());
}

}  // namespace qsyn::tensor<|MERGE_RESOLUTION|>--- conflicted
+++ resolved
@@ -35,148 +35,6 @@
     return sequence;
 }
 
-<<<<<<< HEAD
-// /**
-//  * @brief Remove redundant gates, e.g. HH = I and TTTTTTTT = I (Outdated)
-//  *
-//  * @param gate_sequence
-//  */
-
-void SolovayKitaev::_remove_redundant_gates(std::vector<int>& gate_sequence) {
-    std::vector<int> result;
-    size_t counter = 0;
-     while (counter < gate_sequence.size() - 1) {
-        // T T T T T T T T         
-        if (gate_sequence[counter] == 1 && gate_sequence[counter + 1] == 1 && 
-                gate_sequence[counter + 2] == 1 && gate_sequence[counter + 3] == 1 && 
-                gate_sequence[counter + 4] == 1 && gate_sequence[counter + 5] == 1 && 
-                gate_sequence[counter + 6] == 1 && gate_sequence[counter + 7] == 1 && counter + 7 < gate_sequence.size()) {
-            for(int i = 0; i < 8; i++){
-                gate_sequence.erase(gate_sequence.begin() + counter);
-            }
-            if(counter > 0)
-            {
-                counter--;
-            }
-            
-        // Td Td Td Td Td Td Td Td
-        else if (gate_sequence[counter] == -1 && gate_sequence[counter + 1] == -1 && 
-                gate_sequence[counter + 2] == -1 && gate_sequence[counter + 3] == -1 && 
-                gate_sequence[counter + 4] == -1 && gate_sequence[counter + 5] == -1 && 
-                gate_sequence[counter + 6] == -1 && gate_sequence[counter + 7] == -1 && counter + 7 < gate_sequence.size()) {
-            for(int i = 0; i < 8; i++){
-                gate_sequence.erase(gate_sequence.begin() + counter);
-            }
-            
-            if(counter > 0)
-            {
-                counter--;
-            }
-        } 
-        // TTTT = Z
-        else if (gate_sequence[counter] == 1 && gate_sequence[counter + 1] == 1 && 
-                 gate_sequence[counter + 2] == 1 && gate_sequence[counter + 3] == 1 
-                 && counter + 3 < gate_sequence.size()) {
-            for(int i = 0; i < 3; i++){
-                gate_sequence.erase(gate_sequence.begin() + counter);
-            }
-            gate_sequence[counter] = 4;
-            if(counter > 0)
-            {
-                counter--;
-            }
-            
-        }
-        // HSSH = HZH = X
-        else if (gate_sequence[counter] == 0 && gate_sequence[counter + 1] == 2 && 
-                gate_sequence[counter + 2] == 2 && gate_sequence[counter + 3] == 0 
-                && counter + 3 < gate_sequence.size()) {
-            for(int i = 0; i < 3; i++){
-                gate_sequence.erase(gate_sequence.begin() + counter);
-            }
-            gate_sequence[counter] = -4;
-            if(counter > 0)
-            {
-                counter--;
-            }
-            
-        }
-        // T Td
-        if (gate_sequence[counter] == 1 && gate_sequence[counter + 1] == -1 && counter + 1 < gate_sequence.size()) {
-            gate_sequence.erase(gate_sequence.begin() + counter);
-            gate_sequence.erase(gate_sequence.begin() + counter);
-            if(counter > 0)
-            {
-                counter--;
-            }
-            
-        } 
-        // Td T
-        else if (gate_sequence[counter] == -1 && gate_sequence[counter + 1] == 1 && counter + 1 < gate_sequence.size()) {
-            gate_sequence.erase(gate_sequence.begin() + counter);
-            gate_sequence.erase(gate_sequence.begin() + counter);
-            if(counter > 0)
-            {
-                counter--;
-            }
-            
-        } 
-        // H H
-        else if (gate_sequence[counter] == 0 && gate_sequence[counter + 1] == 0 && counter + 1 < gate_sequence.size()) {
-            gate_sequence.erase(gate_sequence.begin() + counter);
-            gate_sequence.erase(gate_sequence.begin() + counter);
-            if(counter > 0)
-            {
-                counter--;
-            }
-            
-        }
-        // S Sd
-        else if (gate_sequence[counter] == 2 && gate_sequence[counter + 1] == -2 && counter + 1 < gate_sequence.size()) {
-            gate_sequence.erase(gate_sequence.begin() + counter);
-            gate_sequence.erase(gate_sequence.begin() + counter);
-            if(counter > 0)
-            {
-                counter--;
-            }
-            
-        }
-        // Sd S 
-        else if (gate_sequence[counter] == -2 && gate_sequence[counter + 1] == 2 && counter + 1 < gate_sequence.size()) {
-            gate_sequence.erase(gate_sequence.begin() + counter);
-            gate_sequence.erase(gate_sequence.begin() + counter);
-            if(counter > 0)
-            {
-                counter--;
-            }
-            
-        }
-        // Td Td = Sd
-        else if (gate_sequence[counter] == -1 && gate_sequence[counter + 1] == -1 && counter + 1 < gate_sequence.size()) {
-            gate_sequence.erase(gate_sequence.begin() + counter);
-            gate_sequence[counter] = -2;
-            if(counter > 0)
-            {
-                counter--;
-            }
-            
-        } 
-        // T T = S
-        else if (gate_sequence[counter] == 1 && gate_sequence[counter + 1] == 1 && counter + 1 < gate_sequence.size()) {
-            gate_sequence.erase(gate_sequence.begin() + counter);
-            gate_sequence[counter] = 2;
-            if(counter > 0)
-            {
-                counter--;
-            }
-            
-        }   
-        else
-        {
-            counter++;
-        }
-    }
-=======
 /**
  * @brief Remove redundant gates
  *
@@ -217,7 +75,6 @@
         optimized_sequence.clear();
     }
     spdlog::info("Remove {} redundant gates", original_count - gate_sequence.size());
->>>>>>> bb3ea79e
 }
 
 /**
@@ -226,16 +83,7 @@
  * @param gate_sequence
  */
 void SolovayKitaev::_save_gates(const std::vector<int>& gate_sequence) {
-    
     _quantum_circuit.add_qubits(1);
-<<<<<<< HEAD
-    for (const int& bit : gate_sequence)
-        _quantum_circuit.add_gate((bit == 1 ? "T" : bit == 0 ? "H"
-                                : bit == -1 ? "TDG" : bit == 2 ? "S"
-                                : bit == -2 ? "SDG" : bit == 4 ? "Z"
-                                :  "X"),
-                                  {0}, {}, false);
-=======
     for (const int& bit : gate_sequence) {
         if (bit == 0) {
             _quantum_circuit.prepend(qcir::HGate(), {0});
@@ -243,7 +91,6 @@
             _quantum_circuit.prepend(qcir::PZGate(Phase(bit, 4)), {0});
         }
     }
->>>>>>> bb3ea79e
     spdlog::info("Decompose tensor into {} gates.", _quantum_circuit.get_num_gates());
 }
 
