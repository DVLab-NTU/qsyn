/****************************************************************************
  FileName     [ optimizerCmd.cpp ]
  PackageName  [ optimizer ]
  Synopsis     [ Define optimizer package commands ]
  Author       [ Design Verification Lab ]
  Copyright    [ Copyright(c) 2023 DVLab, GIEE, NTU, Taiwan ]
****************************************************************************/

#include <cstddef>   // for size_t
#include <iostream>  // for ostream
#include <string>    // for string

#include "apCmd.h"
#include "optimizer.h"  // for Extractor
#include "qcir.h"       // for QCir
#include "qcirCmd.h"    // for QC_CMD_ID_VALID_OR_RETURN, QC_CMD_QCIR_ID_EX...
#include "qcirMgr.h"    // for QCirMgr
#include "util.h"       // for myStr2Uns

using namespace std;
using namespace ArgParse;
extern size_t verbose;
extern int effLimit;
extern QCirMgr *qcirMgr;

unique_ptr<ArgParseCmdType> optimizeCmd();

bool initOptimizeCmd() {
    if (!(cmdMgr->regCmd("OPTimize", 3, optimizeCmd()))) {
        cerr << "Registering \"optimize\" commands fails... exiting" << endl;
        return false;
    }
    return true;
}

//----------------------------------------------------------------------
//    Optimize
//----------------------------------------------------------------------
unique_ptr<ArgParseCmdType> optimizeCmd() {
    auto cmd = make_unique<ArgParseCmdType>("OPTimize");
    cmd->parserDefinition = [](ArgumentParser &parser) {
        parser.help("optimize QCir");
        parser.addArgument<bool>("-physical")
            .defaultValue(false)
            .action(storeTrue)
            .help("optimize physical circuit, i.e preserve the swap path");
        parser.addArgument<bool>("-copy")
            .defaultValue(false)
            .action(storeTrue)
            .help("copy a circuit to perform optimization");
        parser.addArgument<bool>("-statistics")
            .defaultValue(false)
            .action(storeTrue)
            .help("count the number of rules operated in optimizer.");
        parser.addArgument<bool>("-trivial")
            .defaultValue(false)
            .action(storeTrue)
            .help("Use the trivial optimization.");
    };

    cmd->onParseSuccess = [](ArgumentParser const &parser) {
        QC_CMD_MGR_NOT_EMPTY_OR_RETURN("OPTimize");
        Optimizer Opt(qcirMgr->getQCircuit());
<<<<<<< HEAD
        qcirMgr->getQCircuit()->printCirInfo(); cout << endl;
        QCir *result = Opt.parseCircuit(!parser["-physical"], false, 1000);
=======
        QCir *result;
        if (parser["-trivial"])
            result = Opt.trivial_optimization();
        else
            result = Opt.basic_optimization(!parser["-physical"], false, 1000, parser["-statistics"]);
>>>>>>> d8e8b8a2
        if (result == nullptr) {
            cout << "Error: fail to optimize circuit." << endl;
        } else {
            if (parser["-copy"])
                qcirMgr->addQCir(qcirMgr->getNextID());
            qcirMgr->setQCircuit(result);
            qcirMgr->getQCircuit()->printCirInfo();
        }
        return CMD_EXEC_DONE;
    };
    return cmd;
}<|MERGE_RESOLUTION|>--- conflicted
+++ resolved
@@ -61,21 +61,17 @@
     cmd->onParseSuccess = [](ArgumentParser const &parser) {
         QC_CMD_MGR_NOT_EMPTY_OR_RETURN("OPTimize");
         Optimizer Opt(qcirMgr->getQCircuit());
-<<<<<<< HEAD
-        qcirMgr->getQCircuit()->printCirInfo(); cout << endl;
-        QCir *result = Opt.parseCircuit(!parser["-physical"], false, 1000);
-=======
         QCir *result;
         if (parser["-trivial"])
             result = Opt.trivial_optimization();
         else
             result = Opt.basic_optimization(!parser["-physical"], false, 1000, parser["-statistics"]);
->>>>>>> d8e8b8a2
         if (result == nullptr) {
             cout << "Error: fail to optimize circuit." << endl;
         } else {
-            if (parser["-copy"])
+            if (parser["-copy"]) {
                 qcirMgr->addQCir(qcirMgr->getNextID());
+            }
             qcirMgr->setQCircuit(result);
             qcirMgr->getQCircuit()->printCirInfo();
         }
