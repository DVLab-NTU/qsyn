--- conflicted
+++ resolved
@@ -1,8 +1,4 @@
 PKGFLAG   :=
-<<<<<<< HEAD
-EXTHDRS   := apCmd.h apArgParser.h apArgument.h apArgType.h
-=======
 EXTHDRS   := apArgParser.h apArgument.h apArgType.h apCmd.h
->>>>>>> 3bde48ff
 
 include $(MK_INCLUDE_DIR)/lib.mk