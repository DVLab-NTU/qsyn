/****************************************************************************
  PackageName  [ qcir ]
  Synopsis     [ Define basic QCir functions ]
  Author       [ Design Verification Lab ]
  Copyright    [ Copyright(c) 2023 DVLab, GIEE, NTU, Taiwan ]
****************************************************************************/

#include "./qcir.hpp"

#include <spdlog/spdlog.h>

#include <algorithm>
#include <cassert>
#include <cstdlib>
#include <iterator>
#include <queue>
#include <string>
#include <unordered_set>
#include <vector>

#include "./gate_type.hpp"
#include "./qcir_gate.hpp"
#include "./qcir_qubit.hpp"
#include "./qcir_translate.hpp"
#include "qsyn/qsyn_type.hpp"
#include "util/phase.hpp"
#include "util/scope_guard.hpp"
#include "util/text_format.hpp"
#include "util/util.hpp"

namespace qsyn::qcir {

QCir::QCir(QCir const &other) {
    namespace views = std::ranges::views;
    other.update_topological_order();
    this->add_qubits(other._qubits.size());
    for (size_t i = 0; i < _qubits.size(); i++) {
        _qubits[i]->set_id(other._qubits[i]->get_id());
    }

    for (auto &gate : other._topological_order) {
        auto bit_range = gate->get_qubits() |
                         std::views::transform([](QubitInfo const &qb) { return qb._qubit; });
        auto new_gate = this->add_gate(
            gate->get_type_str(), {bit_range.begin(), bit_range.end()},
            gate->get_phase(), true);

        new_gate->set_id(gate->get_id());
    }
    if (!other._qgates.empty()) {
        this->_set_next_gate_id(1 + std::ranges::max(
                                        other._qgates | views::transform(
                                                            [](QCirGate *g) { return g->get_id(); })));
    } else {
        this->_set_next_gate_id(0);
    }

    if (!other._qubits.empty()) {
        this->_set_next_qubit_id(1 + std::ranges::max(
                                         other._qubits | views::transform(
                                                             [](QCirQubit *qb) { return qb->get_id(); })));
    } else {
        this->_set_next_qubit_id(0);
    }

    this->set_filename(other._filename);
    this->add_procedures(other._procedures);
}
/**
 * @brief Get Gate.
 *
 * @param id
 * @return QCirGate*
 */
QCirGate *QCir::get_gate(size_t id) const {
    for (size_t i = 0; i < _qgates.size(); i++) {
        if (_qgates[i]->get_id() == id)
            return _qgates[i];
    }
    return nullptr;
}

/**
 * @brief Get Qubit.
 *
 * @param id
 * @return QCirQubit
 */
QCirQubit *QCir::get_qubit(QubitIdType id) const {
    for (size_t i = 0; i < _qubits.size(); i++) {
        if (_qubits[i]->get_id() == id)
            return _qubits[i];
    }
    return nullptr;
}

size_t QCir::calculate_depth() const {
    if (is_empty()) return 0;
    if (_dirty) update_gate_time();
    _dirty = false;
    return std::ranges::max(_qgates | std::views::transform([](QCirGate *qg) { return qg->get_time(); }));
}

/**
 * @brief Add single Qubit.
 *
 * @return QCirQubit*
 */
QCirQubit *QCir::push_qubit() {
    auto temp = new QCirQubit(_qubit_id);
    _qubits.emplace_back(temp);
    _qubit_id++;
    return temp;
}

/**
 * @brief Insert single Qubit.
 *
 * @param id
 * @return QCirQubit*
 */
QCirQubit *QCir::insert_qubit(QubitIdType id) {
    assert(get_qubit(id) == nullptr);
    auto temp = new QCirQubit(id);
    auto cnt  = std::ranges::count_if(_qubits, [id](QCirQubit *q) { return q->get_id() < id; });

    _qubits.insert(_qubits.begin() + cnt, temp);
    return temp;
}

/**
 * @brief Add Qubit.
 *
 * @param num
 */
void QCir::add_qubits(size_t num) {
    for (size_t i = 0; i < num; i++) {
        _qubits.emplace_back(new QCirQubit(_qubit_id));
        _qubit_id++;
    }
}

/**
 * @brief Remove Qubit with specific id
 *
 * @param id
 * @return true if succcessfully removed
 * @return false if not found or the qubit is not empty
 */
bool QCir::remove_qubit(QubitIdType id) {
    // Delete the ancilla only if whole line is empty
    QCirQubit *target = get_qubit(id);
    if (target == nullptr) {
        spdlog::error("Qubit ID {} not found!!", id);
        return false;
    } else {
        if (target->get_last() != nullptr || target->get_first() != nullptr) {
            spdlog::error("Qubit ID {} is not empty!!", id);
            return false;
        } else {
            std::erase(_qubits, target);
            return true;
        }
    }
}

/**
 * @brief Add rotate-z gate and transform it to T, S, Z, Sdg, or Tdg if possible
 *
 * @param bit
 * @param phase
 * @param append if true, append the gate else prepend
 * @return QCirGate*
 */
QCirGate *QCir::add_single_rz(QubitIdType bit, dvlab::Phase phase, bool append) {
    auto qubit = QubitIdList{bit};
    if (phase == dvlab::Phase(1, 4))
        return add_gate("t", qubit, phase, append);
    else if (phase == dvlab::Phase(1, 2))
        return add_gate("s", qubit, phase, append);
    else if (phase == dvlab::Phase(1))
        return add_gate("z", qubit, phase, append);
    else if (phase == dvlab::Phase(3, 2))
        return add_gate("sdg", qubit, phase, append);
    else if (phase == dvlab::Phase(7, 4))
        return add_gate("tdg", qubit, phase, append);
    else
        return add_gate("rz", qubit, phase, append);
}

/**
 * @brief Add Gate
 *
 * @param type
 * @param bits
 * @param phase
 * @param append if true, append the gate, else prepend
 *
 * @return QCirGate*
 */
QCirGate *QCir::add_gate(std::string type, QubitIdList bits, dvlab::Phase phase, bool append) {
    type           = dvlab::str::tolower_string(type);
    auto gate_type = str_to_gate_type(type);
    if (!gate_type.has_value()) {
        spdlog::error("Gate type {} is not supported!!", type);
        return nullptr;
    }
    auto const &[category, num_qubits, gate_phase] = gate_type.value();
    if (num_qubits.has_value() && num_qubits.value() != bits.size()) {
        spdlog::error("Gate {} requires {} qubits, but {} qubits are given.", type, num_qubits.value(), bits.size());
        return nullptr;
    }
    if (gate_phase.has_value()) {
        phase = gate_phase.value();
    }
    auto temp = new QCirGate(_gate_id, category, phase);

    if (append) {
        size_t max_time = 0;
        for (size_t k = 0; k < bits.size(); k++) {
            auto q = bits[k];
            temp->add_qubit(q, k == bits.size() - 1);  // target is the last one
            QCirQubit *target = get_qubit(q);
            if (target->get_last() != nullptr) {
                temp->set_parent(q, target->get_last());
                target->get_last()->set_child(q, temp);
                if ((target->get_last()->get_time()) > max_time)
                    max_time = target->get_last()->get_time();
            } else {
                target->set_first(temp);
            }
            target->set_last(temp);
        }
        temp->set_time(max_time + temp->get_delay());
    } else {
        for (size_t k = 0; k < bits.size(); k++) {
            auto q = bits[k];
            temp->add_qubit(q, k == bits.size() - 1);  // target is the last one
            QCirQubit *target = get_qubit(q);
            if (target->get_first() != nullptr) {
                temp->set_child(q, target->get_first());
                target->get_first()->set_parent(q, temp);
            } else {
                target->set_last(temp);
            }
            target->set_first(temp);
        }
        _dirty = true;
    }
    _qgates.emplace_back(temp);
    _gate_id++;
    return temp;
}

/**
 * @brief Remove gate
 *
 * @param id
 * @return true
 * @return false
 */
bool QCir::remove_gate(size_t id) {
    QCirGate *target = get_gate(id);
    if (target == nullptr) {
        spdlog::error("Gate ID {} not found!!", id);
        return false;
    } else {
        std::vector<QubitInfo> info = target->get_qubits();
        for (size_t i = 0; i < info.size(); i++) {
            if (info[i]._prev != nullptr)
                info[i]._prev->set_child(info[i]._qubit, info[i]._next);
            else
                get_qubit(info[i]._qubit)->set_first(info[i]._next);
            if (info[i]._next != nullptr)
                info[i]._next->set_parent(info[i]._qubit, info[i]._prev);
            else
                get_qubit(info[i]._qubit)->set_last(info[i]._prev);
            info[i]._prev = nullptr;
            info[i]._next = nullptr;
        }
        std::erase(_qgates, target);
        _dirty = true;
        return true;
    }
}

void add_input_cone_to(QCirGate *gate, std::unordered_set<QCirGate *> &input_cone) {
    if (gate == nullptr) {
        return;
    }

    std::queue<QCirGate *> q;
    q.push(gate);
    input_cone.insert(gate);

    while (!q.empty()) {
        QCirGate *curr_gate = q.front();
        q.pop();

        for (const auto &qubit_info : curr_gate->get_qubits()) {
            QCirGate *parent_gate = qubit_info._prev;
            if (parent_gate != nullptr && !input_cone.contains(parent_gate)) {
                input_cone.insert(parent_gate);
                q.push(parent_gate);
            }
        }
    }
}

void add_output_cone_to(QCirGate *gate, std::unordered_set<QCirGate *> &output_cone) {
    if (gate == nullptr) {
        return;
    }

    std::queue<QCirGate *> q;
    q.push(gate);
    output_cone.insert(gate);

    while (!q.empty()) {
        QCirGate *curr_gate = q.front();
        q.pop();

        for (const auto &qubit_info : curr_gate->get_qubits()) {
            QCirGate *child_gate = qubit_info._next;
            if (child_gate != nullptr && !output_cone.contains(child_gate)) {
                output_cone.insert(child_gate);
                q.push(child_gate);
            }
        }
    }
}

/**
 * @brief Analysis the quantum circuit and estimate the Clifford and T count
 *
 * @param detail if true, print the detail information
 */
// FIXME - Analysis qasm is correct since no MC in it. Would fix MC in future.
QCirGateStatistics QCir::get_gate_statistics() const {
    auto stat = QCirGateStatistics{};
    if (is_empty()) return stat;

    auto analysis_mcr = [&stat](QCirGate *g) -> void {
        if (g->get_qubits().size() == 2) {
            if (g->get_phase().denominator() == 1) {
                stat.clifford++;
                if (g->get_rotation_category() != GateRotationCategory::px || g->get_rotation_category() != GateRotationCategory::rx) stat.clifford += 2;
                stat.twoqubit++;
            } else if (g->get_phase().denominator() == 2) {
                stat.clifford += 2;
                stat.twoqubit += 2;
                stat.tfamily += 3;
            } else
                stat.nct++;
        } else if (g->get_qubits().size() == 1) {
            if (g->get_phase().denominator() <= 2)
                stat.clifford++;
            else if (g->get_phase().denominator() == 4)
                stat.tfamily++;
            else
                stat.nct++;
        } else
            stat.nct++;
    };

    for (auto &g : _qgates) {
        auto type = g->get_rotation_category();
        switch (type) {
            case GateRotationCategory::h:
                stat.h++;
                stat.clifford++;
                break;
            case GateRotationCategory::swap:
                stat.clifford += 3;
                stat.twoqubit += 3;
                stat.cx += 3;
                break;
            case GateRotationCategory::pz:
            case GateRotationCategory::rz:
                if (get_num_qubits() == 1) {
                    stat.rz++;
                    if (g->get_phase() == dvlab::Phase(1)) {
                        stat.z++;
                    }
                    if (g->get_phase() == dvlab::Phase(1, 2)) {
                        stat.s++;
                    }
                    if (g->get_phase() == dvlab::Phase(-1, 2)) {
                        stat.sdg++;
                    }
                    if (g->get_phase() == dvlab::Phase(1, 4)) {
                        stat.t++;
                    }
                    if (g->get_phase() == dvlab::Phase(-1, 4)) {
                        stat.tdg++;
                    }
                    if (g->get_phase().denominator() <= 2)
                        stat.clifford++;
                    else if (g->get_phase().denominator() == 4)
                        stat.tfamily++;
                    else
                        stat.nct++;
                } else if (g->get_num_qubits() == 2) {
                    stat.cz++;           // --C--
                    stat.clifford += 3;  // H-X-H
                    stat.twoqubit++;
                } else if (g->get_num_qubits() == 3) {
                    stat.ccz++;
                    stat.tfamily += 7;
                    stat.clifford += 10;
                    stat.twoqubit += 6;
                } else {
                    stat.mcpz++;
                    analysis_mcr(g);
                }
                break;
            case GateRotationCategory::px:
            case GateRotationCategory::rx:
                if (g->get_num_qubits() == 1) {
                    stat.rx++;
                    if (g->get_phase() == dvlab::Phase(1)) {
                        stat.x++;
                    }
                    if (g->get_phase() == dvlab::Phase(1, 2)) {
                        stat.sx++;
                    }
                    if (g->get_phase().denominator() <= 2)
                        stat.clifford++;
                    else if (g->get_phase().denominator() == 4)
                        stat.tfamily++;
                    else
                        stat.nct++;
                } else if (g->get_num_qubits() == 2) {
                    stat.cx++;
                    stat.clifford++;
                    stat.twoqubit++;
                } else if (g->get_num_qubits() == 3) {
                    stat.ccx++;
                    stat.tfamily += 7;
                    stat.clifford += 8;
                    stat.twoqubit += 6;
                } else {
                    stat.mcrx++;
                    analysis_mcr(g);
                }
                break;
            case GateRotationCategory::py:
            case GateRotationCategory::ry:
                if (g->get_num_qubits() == 1) {
                    stat.ry++;
                    if (g->get_phase() == dvlab::Phase(1)) {
                        stat.y++;
                    }
                    if (g->get_phase() == dvlab::Phase(1, 2)) {
                        stat.sy++;
                    }
                    if (g->get_phase().denominator() <= 2)
                        stat.clifford++;
                    else if (g->get_phase().denominator() == 4)
                        stat.tfamily++;
                    else
                        stat.nct++;
                } else {
                    stat.mcry++;
                    analysis_mcr(g);
                }
                break;
            case GateRotationCategory::ecr:
                stat.ecr++;
                stat.twoqubit++;
                break;
            default:
                DVLAB_ASSERT(false, fmt::format("Gate {} is not supported!!", g->get_type_str()));
        }
    }

    auto const is_clifford = [](QCirGate *g) -> bool {
        using GRC       = GateRotationCategory;
        auto const type = g->get_rotation_category();
        switch (type) {
            case GRC::id:
            case GRC::h:
            case GRC::swap:
            case GRC::ecr:
                return true;
            case GRC::pz:
            case GRC::rz:
            case GRC::px:
            case GRC::rx:
            case GRC::py:
            case GRC::ry:
                if (g->get_num_qubits() == 1) {
                    return g->get_phase().denominator() <= 2;
                } else if (g->get_num_qubits() == 2) {
                    return g->get_phase().denominator() == 1;
                } else {
                    return false;
                }
        }
        DVLAB_UNREACHABLE("Every rotation category should be handled in the switch-case");
    };

    std::unordered_set<QCirGate *> not_final, not_initial;

    for (auto const &g : _qgates) {
        if (is_clifford(g)) continue;
        add_input_cone_to(g, not_final);
        add_output_cone_to(g, not_initial);
    }

    // the intersection of the two sets is the internal gates
    for (auto const &g : _qgates) {
        if (g->get_type_str() == "h" && not_final.contains(g) && not_initial.contains(g)) {
            stat.h_internal++;
        }
    }

    return stat;
}
void QCir::print_gate_statistics(bool detail) const {
    using namespace dvlab;
    if (is_empty()) return;
    auto stat = get_gate_statistics();

    auto const single_z = stat.rz + stat.z + stat.s + stat.sdg + stat.t + stat.tdg;
    auto const single_x = stat.rx + stat.x + stat.sx;
    auto const single_y = stat.ry + stat.y + stat.sy;
    if (detail) {
        fmt::println("├── Single-qubit gate: {}", stat.h + single_z + single_x + single_y);
        fmt::println("│   ├── H: {}", stat.h);
        fmt::println("│   ├── Z-family: {}", single_z);
        fmt::println("│   │   ├── Z   : {}", stat.z);
        fmt::println("│   │   ├── S   : {}", stat.s);
        fmt::println("│   │   ├── S†  : {}", stat.sdg);
        fmt::println("│   │   ├── T   : {}", stat.t);
        fmt::println("│   │   ├── T†  : {}", stat.tdg);
        fmt::println("│   │   └── RZ  : {}", stat.rz);
        fmt::println("│   ├── X-family: {}", single_x);
        fmt::println("│   │   ├── X   : {}", stat.x);
        fmt::println("│   │   ├── SX  : {}", stat.sx);
        fmt::println("│   │   └── RX  : {}", stat.rx);
        fmt::println("│   └── Y family: {}", single_y);
        fmt::println("│       ├── Y   : {}", stat.y);
        fmt::println("│       ├── SY  : {}", stat.sy);
        fmt::println("│       └── RY  : {}", stat.ry);
        fmt::println("└── Multiple-qubit gate: {}", stat.mcpz + stat.cz + stat.ccz + stat.mcrx + stat.cx + stat.ccx + stat.mcry);
        fmt::println("    ├── Z-family: {}", stat.cz + stat.ccz + stat.mcpz);
        fmt::println("    │   ├── CZ  : {}", stat.cz);
        fmt::println("    │   ├── CCZ : {}", stat.ccz);
        fmt::println("    │   └── MCP : {}", stat.mcpz);
        fmt::println("    ├── X-family: {}", stat.cx + stat.ccx + stat.mcrx);
        fmt::println("    │   ├── CX  : {}", stat.cx);
        fmt::println("    │   ├── CCX : {}", stat.ccx);
        fmt::println("    │   └── MCRX: {}", stat.mcrx);
        fmt::println("    └── Y family: {}", stat.mcry);
        fmt::println("        └── MCRY: {}", stat.mcry);
        fmt::println("");
    }

    fmt::println("Clifford    : {}", fmt_ext::styled_if_ansi_supported(stat.clifford, fmt::fg(fmt::terminal_color::green) | fmt::emphasis::bold));
    fmt::println("├── H-gate  : {} ({} internal)", fmt_ext::styled_if_ansi_supported(stat.h, fmt::fg(fmt::terminal_color::green) | fmt::emphasis::bold), stat.h_internal);
    fmt::println("└── 2-qubit : {}", fmt_ext::styled_if_ansi_supported(stat.twoqubit, fmt::fg(fmt::terminal_color::red) | fmt::emphasis::bold));
    fmt::println("T-family    : {}", fmt_ext::styled_if_ansi_supported(stat.tfamily, fmt::fg(fmt::terminal_color::red) | fmt::emphasis::bold));
    fmt::println("Others      : {}", fmt_ext::styled_if_ansi_supported(stat.nct, fmt::fg((stat.nct > 0) ? fmt::terminal_color::red : fmt::terminal_color::green) | fmt::emphasis::bold));
}

<<<<<<< HEAD
void QCir::translate(QCir const &qcir, std::string gate_set) {
    qcir.update_topological_order();
    add_qubits(qcir.get_num_qubits());
    Equivalence equivalence = equivalence_library[gate_set];
    for (auto const *cur_gate : qcir.get_topologically_ordered_gates()) {
        std::string type = cur_gate->get_type_str();
        auto bit_range   = cur_gate->get_qubits() |
=======
void QCir::translate(QCir const &qcir, std::string const &gate_set) {
    qcir.update_topological_order();
    add_qubits(qcir.get_num_qubits());
    Equivalence equivalence = EQUIVALENCE_LIBRARY[gate_set];
    for (auto const *cur_gate : qcir.get_topologically_ordered_gates()) {
        std::string const type = cur_gate->get_type_str();
        auto bit_range         = cur_gate->get_qubits() |
>>>>>>> 093de504
                         std::views::transform([](QubitInfo const &qb) { return qb._qubit; });

        if (!equivalence.contains(type)) {
            this->add_gate(type, {bit_range.begin(), bit_range.end()},
                           cur_gate->get_phase(), true);
            continue;
        }

        QubitIdList bits{bit_range.begin(), bit_range.end()};
        for (auto const &[gate_type, gate_qubit_list, gate_phase] : equivalence[type]) {
            QubitIdList gate_qubit_id_list;
            for (auto qubit_num : gate_qubit_list) {
                gate_qubit_id_list.emplace_back(bits[qubit_num]);
            }
            this->add_gate(gate_type, gate_qubit_id_list, gate_phase, true);
        }
    }
    set_gate_set(gate_set);
    update_gate_time();
}

}  // namespace qsyn::qcir<|MERGE_RESOLUTION|>--- conflicted
+++ resolved
@@ -564,15 +564,6 @@
     fmt::println("Others      : {}", fmt_ext::styled_if_ansi_supported(stat.nct, fmt::fg((stat.nct > 0) ? fmt::terminal_color::red : fmt::terminal_color::green) | fmt::emphasis::bold));
 }
 
-<<<<<<< HEAD
-void QCir::translate(QCir const &qcir, std::string gate_set) {
-    qcir.update_topological_order();
-    add_qubits(qcir.get_num_qubits());
-    Equivalence equivalence = equivalence_library[gate_set];
-    for (auto const *cur_gate : qcir.get_topologically_ordered_gates()) {
-        std::string type = cur_gate->get_type_str();
-        auto bit_range   = cur_gate->get_qubits() |
-=======
 void QCir::translate(QCir const &qcir, std::string const &gate_set) {
     qcir.update_topological_order();
     add_qubits(qcir.get_num_qubits());
@@ -580,7 +571,6 @@
     for (auto const *cur_gate : qcir.get_topologically_ordered_gates()) {
         std::string const type = cur_gate->get_type_str();
         auto bit_range         = cur_gate->get_qubits() |
->>>>>>> 093de504
                          std::views::transform([](QubitInfo const &qb) { return qb._qubit; });
 
         if (!equivalence.contains(type)) {
