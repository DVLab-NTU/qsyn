/****************************************************************************
  FileName     [ util.h ]
  PackageName  [ util ]
  Synopsis     [ Define the prototypes of the exported utility functions ]
  Author       [ Design Verification Lab ]
  Copyright    [ Copyright(c) 2023 DVLab, GIEE, NTU, Taiwan ]
****************************************************************************/
#ifndef QSYN_UTIL_H
#define QSYN_UTIL_H

#include <concepts>
#include <iosfwd>
#include <memory>
#include <string>
#include <vector>

#include "myConcepts.h"
#include "myUsage.h"
#include "rnGen.h"
#include "tqdm/tqdm.h"

<<<<<<< HEAD
#if defined(__clang__)
#define QSYN_ALWAYS_INLINE [[clang::always_inline]]
#elif defined(__GNUC__) || defined(__GNUG__)
#define QSYN_ALWAYS_INLINE __always_inline
#else
#define QSYN_ALWAYS_INLINE
#endif
=======
#define IGNORE_UNUSED_RETURN_WARNING [[maybe_unused]] auto shutup =
>>>>>>> 135356a3

class tqdm;
constexpr size_t ERROR_CODE = (size_t)-1;

class TqdmWrapper {
public:
    TqdmWrapper(size_t total, bool = true);
    TqdmWrapper(int total, bool = true);
    ~TqdmWrapper();

    size_t idx() const { return _counter; }
    bool done() const { return _counter == _total; }
    void add();
    TqdmWrapper& operator++() { return add(), *this; }

private:
    size_t _counter;
    size_t _total;

    // Using a pointer so we don't need to know tqdm's size in advance.
    // This way, no need to #include it in the header
    // because although tqdm works well, it's not expertly written
    // which leads to a lot of warnings.
    std::unique_ptr<tqdm> _tqdm;
};

// In myString.cpp

bool stripQuotes(const std::string& input, std::string& output);
std::string stripLeadingWhitespaces(std::string const& str);
std::string stripWhitespaces(std::string const& str);
/**
 * @brief strip comment, which starts with "//", from a string
 *
 * @param line
 * @return std::string
 */
inline std::string stripComments(std::string const& line) { return line.substr(0, line.find("//")); }
std::string removeBracket(const std::string& str, const char left, const char right);
int myStrNCmp(const std::string& s1, const std::string& s2, unsigned n);
size_t myStrGetTok(const std::string& str, std::string& tok, size_t pos = 0, const std::string& del = " \t\n\v\f\r");
size_t myStrGetTok(const std::string& str, std::string& tok, size_t pos, const char del);
size_t myStrGetTok2(const std::string& str, std::string& tok, size_t pos = 0, const std::string& del = " \t\n\v\f\r");

template <class T>
requires Arithmetic<T>
bool myStr2Number(const std::string& str, T& f);

inline bool myStr2Float(const std::string& str, float& num) { return myStr2Number<float>(str, num); };
inline bool myStr2Double(const std::string& str, double& num) { return myStr2Number<double>(str, num); }
inline bool myStr2LongDouble(const std::string& str, long double& num) { return myStr2Number<long double>(str, num); }

inline bool myStr2Int(const std::string& str, int& num) { return myStr2Number<int>(str, num); }
inline bool myStr2Long(const std::string& str, long& num) { return myStr2Number<long>(str, num); }
inline bool myStr2LongLong(const std::string& str, long long& num) { return myStr2Number<long long>(str, num); }

inline bool myStr2Uns(const std::string& str, unsigned& num) { return myStr2Number<unsigned>(str, num); }
inline bool myStr2UnsLong(const std::string& str, unsigned long& num) { return myStr2Number<unsigned long>(str, num); }
inline bool myStr2UnsLongLong(const std::string& str, unsigned long long& num) { return myStr2Number<unsigned long long>(str, num); }

inline bool myStr2SizeT(const std::string& str, size_t& num) { return myStr2Number<size_t>(str, num); }

std::string toLowerString(std::string const& str);
std::string toUpperString(std::string const& str);
size_t countUpperChars(std::string const& str) noexcept;

// In util.cpp
std::vector<std::string> listDir(std::string const& prefix, std::string const& dir = ".");
size_t intPow(size_t base, size_t n);

template <typename T>
bool contains(const std::vector<T>& vec, const T& t) {
    return (std::find(vec.begin(), vec.end(), t) != vec.end());
}

template <typename T>
size_t findIndex(const std::vector<T>& vec, const T& t) {
    return std::find(vec.begin(), vec.end(), t) - vec.begin();
}

inline bool implies(bool a, bool b) { return !a || b; }

template <typename T>
std::ostream& operator<<(std::ostream& os, const std::vector<T>& v) {
    os << "[";
    if (v.empty()) {
        return os << "]";
    }
    for (size_t i = 0; i < v.size() - 1; ++i) {
        os << v[i] << ", ";
    }
    return os << v.back() << "]";
}

#endif  // QSYN_UTIL_H<|MERGE_RESOLUTION|>--- conflicted
+++ resolved
@@ -19,7 +19,6 @@
 #include "rnGen.h"
 #include "tqdm/tqdm.h"
 
-<<<<<<< HEAD
 #if defined(__clang__)
 #define QSYN_ALWAYS_INLINE [[clang::always_inline]]
 #elif defined(__GNUC__) || defined(__GNUG__)
@@ -27,9 +26,8 @@
 #else
 #define QSYN_ALWAYS_INLINE
 #endif
-=======
+
 #define IGNORE_UNUSED_RETURN_WARNING [[maybe_unused]] auto shutup =
->>>>>>> 135356a3
 
 class tqdm;
 constexpr size_t ERROR_CODE = (size_t)-1;
