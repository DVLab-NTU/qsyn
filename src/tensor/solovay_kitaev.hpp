--- conflicted
+++ resolved
@@ -62,15 +62,9 @@
     template <typename U>
     std::vector<std::complex<U>> _to_bloch(const QTensor<U>& u) const;
 
-<<<<<<< HEAD
-    BinaryList _init_binary_list() const;
-    void _dagger_matrices(std::vector<int>& sequence);
-    void _remove_redundant_gates(std::vector<int>& gate_sequence);
-=======
     void _init_binary_list();
     std::vector<int> _adjoint_gate_sequence(std::vector<int> sequence) const;
     void _remove_redundant_gates(std::vector<int>& gate_sequence) const;
->>>>>>> bb3ea79e
     void _save_gates(const std::vector<int>& gate_sequence);
 };
 
@@ -99,11 +93,7 @@
 
     fmt::println("\nTrace distance: {:.{}f}\n", tr_dist, 6);
 
-<<<<<<< HEAD
-     _remove_redundant_gates(output_gates);
-=======
     _remove_redundant_gates(output_gates);
->>>>>>> bb3ea79e
 
     _save_gates(output_gates);
     return _quantum_circuit;
@@ -116,7 +106,7 @@
  * @param gate_list usable gates
  * @param u
  * @param recursion number of recursions
- * @param output_gate 1: T, -1: TDG, 0: H, 2:S, -2:SDG, 4:Z, -4:X
+ * @param output_gate 1: T, -1: TDG, 0: H
  * @return QTensor<U>
  * @reference Dawson, Christopher M., and Michael A. Nielsen. "The solovay-kitaev algorithm." arXiv preprint quant-ph/0505030 (2005).
  * @reference https://github.com/qcc4cp/qcc/blob/main/src/solovay_kitaev.py
