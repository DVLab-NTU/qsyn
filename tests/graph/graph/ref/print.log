--- conflicted
+++ resolved
@@ -1,11 +1,6 @@
 DV Lab, NTUEE, Qsyn 0.4.2
-<<<<<<< HEAD
-qsyn> zxnew
+qsyn> zxgr benchmark/zx/cnot.zx
 Created and checked out to ZXGraph 0
-=======
-qsyn> zxgr benchmark/zx/cnot.zx
-Create and checkout to Graph 0
->>>>>>> d065cb13
 
 qsyn> zxgp -v 1 0
 
@@ -27,13 +22,8 @@
 
 
 
-<<<<<<< HEAD
-qsyn> zxnew
+qsyn> zxgr benchmark/zx/cnot.zx
 Created and checked out to ZXGraph 1
-=======
-qsyn> zxgr benchmark/zx/cnot.zx
-Create and checkout to Graph 1
->>>>>>> d065cb13
 
 qsyn> zxgp -v
 
@@ -50,13 +40,8 @@
 -> #ZXGraph: 2
 -> Now focused on: 1
 
-<<<<<<< HEAD
-qsyn> zxnew
+qsyn> zxgr benchmark/zx/cnot.zx
 Created and checked out to ZXGraph 2
-=======
-qsyn> zxgr benchmark/zx/cnot.zx
-Create and checkout to Graph 2
->>>>>>> d065cb13
 
 qsyn> zxgprint -v
 
