--- conflicted
+++ resolved
@@ -3,11 +3,6 @@
 #include <algorithm>
 #include <math.h>
 using namespace std;
-
-struct two_level{
-    vector<vector<complex<double>>> matrix;
-    int i,j;
-};
 
 bool isUnitaryMatrix(const vector<vector<complex<double>>>& matrix) {
     // 檢查矩陣乘以其共軛轉置是否為單位矩陣
@@ -72,7 +67,6 @@
     return result;
 }
 
-<<<<<<< HEAD
 string intToBinary(int num, int n) {
     string binary = "";
     for (int i = n; i >= 0; --i) {
@@ -116,14 +110,11 @@
                     
                 }
             }
-
-        }
-    }
-}
-
-vector<string> cnu_decompose_recursive(vector<vector<complex<double>>>& U, int target_bits, int qubit) {
-    
-=======
+        }
+    }
+}
+
+    
 vector<vector<complex<double>>> to_2level(vector<vector<complex<double>>>& U, int& i, int& j) {
     complex<double> one;
     one.real(1);
@@ -222,7 +213,6 @@
     reverse(half_ckt.begin(), half_ckt.end());
     full_ckt.insert(full_ckt.end(), half_ckt.begin(), half_ckt.end());
     return full_ckt;
->>>>>>> 2073bc30
 }
 
 int main(int argc, char *argv[]){
@@ -249,7 +239,7 @@
     assert(isUnitaryMatrix(input_matrix));
     
     //2-level decomposition
-    vector<two_level> two_level_matrices;
+    vector<vector<vector<complex<double>>>> two_level_matrices;
     bool finish = 1, improve = 0;
 
     //check need to be decompose
@@ -263,7 +253,6 @@
         //init
         improve = 0;
         vector<vector<complex<double>>> two_level_matrix(n, vector<complex<double>>(n, 0.0));
-        two_level temp;
         for(int i = 0; i < n; i++){
             two_level_matrix[i][i] = 1;
         }
@@ -297,11 +286,7 @@
 
                             //dag and push back
                             conjugateMatrix(two_level_matrix);
-
-                            temp.matrix = transposeMatrix(two_level_matrix);
-                            temp.i = i>j? j:i;
-                            temp.j = i>j? i:j;
-                            two_level_matrices.push_back(temp);
+                            two_level_matrices.push_back(transposeMatrix(two_level_matrix));
                             break;
                         }
                     } 
@@ -330,11 +315,7 @@
 
                             //dag and push back
                             conjugateMatrix(two_level_matrix);
-
-                            temp.matrix = transposeMatrix(two_level_matrix);
-                            temp.i = i>j? j:i;
-                            temp.j = i>j? i:j;
-                            two_level_matrices.push_back(temp);
+                            two_level_matrices.push_back(transposeMatrix(two_level_matrix));
                             break;
                         }
                     }
@@ -363,7 +344,7 @@
         cout<<endl;*/
     }
     
-    two_level_matrices[two_level_matrices.size()-1].matrix = matrixMultiply(two_level_matrices[two_level_matrices.size()-1].matrix, input_matrix);
+    two_level_matrices[two_level_matrices.size()-1] = matrixMultiply(two_level_matrices[two_level_matrices.size()-1], input_matrix);
 
     /*//for debug
     for(int i = 0; i < two_level_matrices.size(); i++){
@@ -381,20 +362,6 @@
 
     
     //gray-code
-<<<<<<< HEAD
-    int qubit = int(log2(n));
-    for(int i = 0; i < two_level_matrices.size(); i++){
-        string binary_i, binary_j;
-        binary_i = intToBinary(two_level_matrices[i].i, qubit);
-        binary_j = intToBinary(two_level_matrices[i].j, qubit);
-        cout<<"i "<<binary_i<<" j "<<binary_j<<" ";
-    }
-    
-    //cnu testcase
-    vector<vector<complex<double>>> U(2, vector<complex<double>>(2, 0.0));
-    U[0][0] = 1;
-    U[1][1] = 1;
-=======
     for (int t = 0; t < two_level_matrices.size(); t++) {
         vector<vector<complex<double>>> U2;
         int i, j;
@@ -404,8 +371,13 @@
             cout << str_U2[s];
         }
     }
->>>>>>> 2073bc30
-
+    
+    //cnu testcase
+    vector<vector<complex<double>>> U(2, vector<complex<double>>(2, 0.0));
+    U[0][0] = 1;
+    U[1][1] = 1;
+
+    int qubit = int(log2(n));
     //cnu decompose
-    vector<string> cnu_gateset = cnu_decompose(U, n, qubit);
+    //vector<string> cnu_gateset = cnu_decompose(U, n, qubit);
 }