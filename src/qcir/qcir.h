--- conflicted
+++ resolved
@@ -77,14 +77,10 @@
 
     bool writeQASM(std::string qasm_output);
 
-<<<<<<< HEAD
-    std::vector<int> analysis(bool detail = false, bool print = true);
-=======
     bool draw(std::string const& drawer, std::string const& outputPath = "", float scale = 1.0f);
 
-    void countGate(bool = false);
+    std::vector<int> countGate(bool detail = false, bool print = false);
 
->>>>>>> d8e8b8a2
     void ZXMapping();
     void tensorMapping();
 
