/****************************************************************************
  FileName     [ qcirGate.h ]
  PackageName  [ qcir ]
  Synopsis     [ Define basic gate data structures ]
  Author       [ Chin-Yi Cheng ]
  Copyright    [ Copyleft(c) 2022-present DVLab, GIEE, NTU, Taiwan ]
****************************************************************************/

#ifndef QCIR_GATE_H
#define QCIR_GATE_H

#include <string>
#include <vector>
#include <iostream>
#include "phase.h"
#include "zxGraph.h"

using namespace std;

class QCirGate;
struct BitInfo;
//------------------------------------------------------------------------
//   Define classes
//------------------------------------------------------------------------
struct BitInfo
{
  size_t _qubit;
  QCirGate *_parent;
  QCirGate *_child;
  bool _isTarget;
};

class QCirGate
{
public:
  QCirGate(size_t id) : _id(id)
  {
    _qubits.clear();
    _time = 0;
    _DFSCounter=0;
  }
  ~QCirGate() {}

  // Basic access method
  virtual string getTypeStr() const = 0;
  size_t getId() const { return _id; }
  size_t getTime() const { return _time; }
  BitInfo getQubit(size_t qubit) const {
    for (size_t i = 0; i < _qubits.size(); i++)
    {
      if(_qubits[i]._qubit==qubit) return _qubits[i];
    }
    cerr << "Not Found" << endl;
    return _qubits[0];
  }

  const vector<BitInfo>& getQubits() const  { return _qubits; }

  void addQubit(size_t qubit, bool isTarget)
  {
    BitInfo temp = {._qubit = qubit, ._parent = NULL, ._child = NULL, ._isTarget = isTarget};
    _qubits.push_back(temp);
  }
  void setTypeStr(string type) {_type = type;}
  void setTime(size_t time) { _time = time; }
  void setParent(size_t qubit, QCirGate *p);
  void setChild(size_t qubit, QCirGate *c);
  
  //DFS
  bool isVisited(unsigned global) { return global == _DFSCounter; }
  void setVisited(unsigned global) { _DFSCounter = global; }
  void addDummyChild(QCirGate *c);
  // Printing functions
  void printGate() const;
  virtual void printGateInfo(bool) const=0;
<<<<<<< HEAD
  virtual ZXGraph*  getZXform(size_t &baseId){ return NULL; };
=======
  virtual ZXGraph*  getZXform(size_t &baseId, bool silent = true){ return NULL; };
>>>>>>> df40490a

  virtual void setRotatePhase(Phase p){};
private:
  
protected:
  size_t _id;
  string _type;
  size_t _nqubit;
  size_t _time;
  unsigned _DFSCounter;
  vector<BitInfo> _qubits;
  Phase _rotatePhase;
};

class HGate : public QCirGate
{ 
public:
  HGate(size_t id): QCirGate(id) {}
  ~HGate(){};
  virtual string getTypeStr() const override { return "h"; }
  virtual void printGateInfo(bool) const; 
<<<<<<< HEAD
  virtual ZXGraph*  getZXform(size_t &baseId);
=======
  virtual ZXGraph*  getZXform(size_t &baseId, bool silent = true);
>>>>>>> df40490a
};

class CnRZGate : public QCirGate
{ 
public:
  CnRZGate(size_t id): QCirGate(id) {}
  ~CnRZGate(){};
  virtual string getTypeStr() const { 
    string tmp = "";
    for(size_t i=0; i<_qubits.size()-1; i++)
      tmp+="c";
    tmp +="rz";
    return tmp; 
  }
<<<<<<< HEAD
  virtual ZXGraph*  getZXform(size_t &baseId){ return NULL; };
=======
  virtual ZXGraph*  getZXform(size_t &baseId, bool silent = true){ return NULL; };
>>>>>>> df40490a
  virtual void printGateInfo(bool) const;
};

class CnRXGate : public QCirGate
{ 
public:
  CnRXGate(size_t id): QCirGate(id) {}
  ~CnRXGate(){};
<<<<<<< HEAD
  virtual ZXGraph*  getZXform(size_t &baseId){ return NULL; };
=======
  virtual ZXGraph*  getZXform(size_t &baseId, bool silent = true){ return NULL; };
>>>>>>> df40490a
  virtual void printGateInfo(bool) const;
};

class ZGate : public CnRZGate
{ 
public:
  ZGate(size_t id): CnRZGate(id) {
    _type = "z";
  }
  ~ZGate();
  virtual string getTypeStr() const { return "z"; }
<<<<<<< HEAD
  virtual ZXGraph*  getZXform(size_t &baseId);
=======
  virtual ZXGraph*  getZXform(size_t &baseId, bool silent = true);
>>>>>>> df40490a
  virtual void printGateInfo(bool) const;
};

class SGate : public CnRZGate
{ 
public:
  SGate(size_t id): CnRZGate(id) {
    _type = "s";
  }
  ~SGate();
  virtual string getTypeStr() const { return "s"; }
<<<<<<< HEAD
  virtual ZXGraph*  getZXform(size_t &baseId);
=======
  virtual ZXGraph*  getZXform(size_t &baseId, bool silent = true);
>>>>>>> df40490a
  virtual void printGateInfo(bool) const;
};

class SDGGate : public CnRZGate
{ 
public:
  SDGGate(size_t id): CnRZGate(id) {
    _type = "sdg";
  }
  ~SDGGate();
  virtual string getTypeStr() const { return "sdg"; }
  virtual void printGateInfo(bool) const;
};

class TGate : public CnRZGate
{ 
public:
  TGate(size_t id): CnRZGate(id) {}
  ~TGate();
  virtual string getTypeStr() const { return "t"; }
<<<<<<< HEAD
  virtual ZXGraph*  getZXform(size_t &baseId);
=======
  virtual ZXGraph*  getZXform(size_t &baseId, bool silent = true);
>>>>>>> df40490a
  virtual void printGateInfo(bool) const;
};

class TDGGate : public CnRZGate
{ 
public:
  TDGGate(size_t id): CnRZGate(id) {}
  ~TDGGate();
  virtual string getTypeStr() const { return "td"; }
<<<<<<< HEAD
  virtual ZXGraph*  getZXform(size_t &baseId);
=======
  virtual ZXGraph*  getZXform(size_t &baseId, bool silent = true);
>>>>>>> df40490a
  virtual void printGateInfo(bool) const;
};

class RZGate : public CnRZGate
{ 
public:
  RZGate(size_t id): CnRZGate(id) {}
  ~RZGate();
  virtual string getTypeStr() const { return "rz"; }
<<<<<<< HEAD
  virtual ZXGraph*  getZXform(size_t &baseId);
=======
  virtual ZXGraph*  getZXform(size_t &baseId, bool silent = true);
>>>>>>> df40490a
  virtual void printGateInfo(bool) const;
  virtual void setRotatePhase(Phase p){ _rotatePhase = p; }
};

class CZGate : public CnRZGate
{ 
public:
  CZGate(size_t id): CnRZGate(id) {}
  ~CZGate();
  virtual string getTypeStr() const { return "cz"; }
<<<<<<< HEAD
  virtual ZXGraph*  getZXform(size_t &baseId);
=======
  virtual ZXGraph*  getZXform(size_t &baseId, bool silent = true);
>>>>>>> df40490a
  virtual void printGateInfo(bool) const;
};

class XGate : public CnRXGate
{ 
public:
  XGate(size_t id): CnRXGate(id) {}
  ~XGate();
  virtual string getTypeStr() const { return "x"; }
<<<<<<< HEAD
  virtual ZXGraph*  getZXform(size_t &baseId);
=======
  virtual ZXGraph*  getZXform(size_t &baseId, bool silent = true);
>>>>>>> df40490a
  virtual void printGateInfo(bool) const;
};

class SXGate : public CnRXGate
{ 
public:
  SXGate(size_t id): CnRXGate(id) {}
  ~SXGate();
  virtual string getTypeStr() const { return "sx"; }
<<<<<<< HEAD
  virtual ZXGraph*  getZXform(size_t &baseId);
=======
  virtual ZXGraph*  getZXform(size_t &baseId, bool silent = true);
>>>>>>> df40490a
  virtual void printGateInfo(bool) const;
};

class CXGate : public CnRXGate
{ 
public:
  CXGate(size_t id): CnRXGate(id) {}
  ~CXGate();
  virtual string getTypeStr() const { return "cx"; }
<<<<<<< HEAD
  virtual ZXGraph*  getZXform(size_t &baseId);
=======
  virtual ZXGraph*  getZXform(size_t &baseId, bool silent = true);
>>>>>>> df40490a
  virtual void printGateInfo(bool) const;
};

class CCXGate : public CnRXGate
{ 
public:
  CCXGate(size_t id): CnRXGate(id) {}
  ~CCXGate();
  virtual string getTypeStr() const { return "ccx"; }
<<<<<<< HEAD
  virtual ZXGraph*  getZXform(size_t &baseId){ return NULL; };
=======
  virtual ZXGraph*  getZXform(size_t &baseId, bool silent = true){ return NULL; };
>>>>>>> df40490a
  virtual void printGateInfo(bool) const;
};
#endif // QCIR_GATE_H<|MERGE_RESOLUTION|>--- conflicted
+++ resolved
@@ -73,11 +73,7 @@
   // Printing functions
   void printGate() const;
   virtual void printGateInfo(bool) const=0;
-<<<<<<< HEAD
-  virtual ZXGraph*  getZXform(size_t &baseId){ return NULL; };
-=======
-  virtual ZXGraph*  getZXform(size_t &baseId, bool silent = true){ return NULL; };
->>>>>>> df40490a
+  virtual ZXGraph*  getZXform(size_t &baseId, bool silent = true){ return NULL; };
 
   virtual void setRotatePhase(Phase p){};
 private:
@@ -99,11 +95,7 @@
   ~HGate(){};
   virtual string getTypeStr() const override { return "h"; }
   virtual void printGateInfo(bool) const; 
-<<<<<<< HEAD
-  virtual ZXGraph*  getZXform(size_t &baseId);
-=======
-  virtual ZXGraph*  getZXform(size_t &baseId, bool silent = true);
->>>>>>> df40490a
+  virtual ZXGraph*  getZXform(size_t &baseId, bool silent = true);
 };
 
 class CnRZGate : public QCirGate
@@ -118,11 +110,7 @@
     tmp +="rz";
     return tmp; 
   }
-<<<<<<< HEAD
-  virtual ZXGraph*  getZXform(size_t &baseId){ return NULL; };
-=======
-  virtual ZXGraph*  getZXform(size_t &baseId, bool silent = true){ return NULL; };
->>>>>>> df40490a
+  virtual ZXGraph*  getZXform(size_t &baseId, bool silent = true){ return NULL; };
   virtual void printGateInfo(bool) const;
 };
 
@@ -131,11 +119,7 @@
 public:
   CnRXGate(size_t id): QCirGate(id) {}
   ~CnRXGate(){};
-<<<<<<< HEAD
-  virtual ZXGraph*  getZXform(size_t &baseId){ return NULL; };
-=======
-  virtual ZXGraph*  getZXform(size_t &baseId, bool silent = true){ return NULL; };
->>>>>>> df40490a
+  virtual ZXGraph*  getZXform(size_t &baseId, bool silent = true){ return NULL; };
   virtual void printGateInfo(bool) const;
 };
 
@@ -147,11 +131,7 @@
   }
   ~ZGate();
   virtual string getTypeStr() const { return "z"; }
-<<<<<<< HEAD
-  virtual ZXGraph*  getZXform(size_t &baseId);
-=======
-  virtual ZXGraph*  getZXform(size_t &baseId, bool silent = true);
->>>>>>> df40490a
+  virtual ZXGraph*  getZXform(size_t &baseId, bool silent = true);
   virtual void printGateInfo(bool) const;
 };
 
@@ -163,11 +143,7 @@
   }
   ~SGate();
   virtual string getTypeStr() const { return "s"; }
-<<<<<<< HEAD
-  virtual ZXGraph*  getZXform(size_t &baseId);
-=======
-  virtual ZXGraph*  getZXform(size_t &baseId, bool silent = true);
->>>>>>> df40490a
+  virtual ZXGraph*  getZXform(size_t &baseId, bool silent = true);
   virtual void printGateInfo(bool) const;
 };
 
@@ -188,11 +164,7 @@
   TGate(size_t id): CnRZGate(id) {}
   ~TGate();
   virtual string getTypeStr() const { return "t"; }
-<<<<<<< HEAD
-  virtual ZXGraph*  getZXform(size_t &baseId);
-=======
-  virtual ZXGraph*  getZXform(size_t &baseId, bool silent = true);
->>>>>>> df40490a
+  virtual ZXGraph*  getZXform(size_t &baseId, bool silent = true);
   virtual void printGateInfo(bool) const;
 };
 
@@ -202,11 +174,7 @@
   TDGGate(size_t id): CnRZGate(id) {}
   ~TDGGate();
   virtual string getTypeStr() const { return "td"; }
-<<<<<<< HEAD
-  virtual ZXGraph*  getZXform(size_t &baseId);
-=======
-  virtual ZXGraph*  getZXform(size_t &baseId, bool silent = true);
->>>>>>> df40490a
+  virtual ZXGraph*  getZXform(size_t &baseId, bool silent = true);
   virtual void printGateInfo(bool) const;
 };
 
@@ -216,11 +184,7 @@
   RZGate(size_t id): CnRZGate(id) {}
   ~RZGate();
   virtual string getTypeStr() const { return "rz"; }
-<<<<<<< HEAD
-  virtual ZXGraph*  getZXform(size_t &baseId);
-=======
-  virtual ZXGraph*  getZXform(size_t &baseId, bool silent = true);
->>>>>>> df40490a
+  virtual ZXGraph*  getZXform(size_t &baseId, bool silent = true);
   virtual void printGateInfo(bool) const;
   virtual void setRotatePhase(Phase p){ _rotatePhase = p; }
 };
@@ -231,11 +195,7 @@
   CZGate(size_t id): CnRZGate(id) {}
   ~CZGate();
   virtual string getTypeStr() const { return "cz"; }
-<<<<<<< HEAD
-  virtual ZXGraph*  getZXform(size_t &baseId);
-=======
-  virtual ZXGraph*  getZXform(size_t &baseId, bool silent = true);
->>>>>>> df40490a
+  virtual ZXGraph*  getZXform(size_t &baseId, bool silent = true);
   virtual void printGateInfo(bool) const;
 };
 
@@ -245,11 +205,7 @@
   XGate(size_t id): CnRXGate(id) {}
   ~XGate();
   virtual string getTypeStr() const { return "x"; }
-<<<<<<< HEAD
-  virtual ZXGraph*  getZXform(size_t &baseId);
-=======
-  virtual ZXGraph*  getZXform(size_t &baseId, bool silent = true);
->>>>>>> df40490a
+  virtual ZXGraph*  getZXform(size_t &baseId, bool silent = true);
   virtual void printGateInfo(bool) const;
 };
 
@@ -259,11 +215,7 @@
   SXGate(size_t id): CnRXGate(id) {}
   ~SXGate();
   virtual string getTypeStr() const { return "sx"; }
-<<<<<<< HEAD
-  virtual ZXGraph*  getZXform(size_t &baseId);
-=======
-  virtual ZXGraph*  getZXform(size_t &baseId, bool silent = true);
->>>>>>> df40490a
+  virtual ZXGraph*  getZXform(size_t &baseId, bool silent = true);
   virtual void printGateInfo(bool) const;
 };
 
@@ -273,11 +225,7 @@
   CXGate(size_t id): CnRXGate(id) {}
   ~CXGate();
   virtual string getTypeStr() const { return "cx"; }
-<<<<<<< HEAD
-  virtual ZXGraph*  getZXform(size_t &baseId);
-=======
-  virtual ZXGraph*  getZXform(size_t &baseId, bool silent = true);
->>>>>>> df40490a
+  virtual ZXGraph*  getZXform(size_t &baseId, bool silent = true);
   virtual void printGateInfo(bool) const;
 };
 
@@ -287,11 +235,7 @@
   CCXGate(size_t id): CnRXGate(id) {}
   ~CCXGate();
   virtual string getTypeStr() const { return "ccx"; }
-<<<<<<< HEAD
-  virtual ZXGraph*  getZXform(size_t &baseId){ return NULL; };
-=======
-  virtual ZXGraph*  getZXform(size_t &baseId, bool silent = true){ return NULL; };
->>>>>>> df40490a
+  virtual ZXGraph*  getZXform(size_t &baseId, bool silent = true){ return NULL; };
   virtual void printGateInfo(bool) const;
 };
 #endif // QCIR_GATE_H