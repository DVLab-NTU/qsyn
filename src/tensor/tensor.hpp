--- conflicted
+++ resolved
@@ -121,19 +121,14 @@
     Tensor<DT> transpose(TensorAxisList const& perm) const;
     void adjoint();
 
-<<<<<<< HEAD
     std::complex<double> determinant();
     std::complex<double> trace();
     auto eigen();  // TODO - check the return type, may be std::pair<value, vector>
 
-    void SK_decompose();
-
-    bool tensor_read(std::string const&);
-    bool tensor_write(std::string const&);
-=======
+    void solovay_kitaev_decompose();
+
     bool tensor_read(std::string const& filepath);
     bool tensor_write(std::string const& filepath);
->>>>>>> 7895cf33
 
 protected:
     friend struct fmt::formatter<Tensor>;
@@ -323,7 +318,7 @@
 }
 
 template <typename DT>
-void Tensor<DT>::SK_decompose() {
+void Tensor<DT>::solovay_kitaev_decompose() {
     assert(dimension() == 2);
     // TODO - Move your code here, you may also create new files src/tensor/
 }
