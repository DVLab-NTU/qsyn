#include "zxgraph_to_latticesurgery.hpp"
#include <fmt/core.h>
#include "latticesurgery/latticesurgery.hpp"
#include "util/dvlab_string.hpp"
#include "zx/zx_def.hpp"
#include "zx/zxgraph.hpp"
#include <cstddef>
#include <iterator>
#include <limits>
#include <queue>
#include <ranges>
#include <utility>
#include <vector>
#include <functional>

namespace qsyn {

using zx::ZXVertex;
using latticesurgery::LatticeSurgery;
using zx::VertexType;
using zx::EdgeType;

std::optional<LatticeSurgery> to_latticesurgery(zx::ZXGraph* zxgraph){
    fmt::println("In zx to lattice surgery");

    LatticeSurgerySynthesisStrategy strategy(zxgraph);
    
    return strategy.synthesize();

};

std::optional<LatticeSurgery> LatticeSurgerySynthesisStrategy::synthesize(){

    fmt::println("start to synthesize the lattice surgery");
    // <-> z | x

   // identify the color of each layer 
   fmt::println("identify the color of each layer");
   std::vector<bool> color_map(_vertex_map.size(), false); // false: z, true: x
   for(size_t i=0; i<_vertex_map.size(); i++){
        for(size_t j=0; j<_vertex_map[i].size(); j++){
            if(_vertex_map[i][j] == nullptr) continue;
            if(_vertex_map[i][j]->type() == VertexType::x){
                color_map[i] = true;
                break;
            } 
        }
   }
   if(!color_map[1]) color_map.front() = true;
   if(!color_map[_vertex_map.size()-2]) color_map.back() = true;

   // initialize lattice surgery layout for each previous layer
   fmt::println("initialize lattice surgery layout for each previous layer");
   std::vector<std::vector<PatchType>> pre_layer(_num_qubits, std::vector<PatchType>(_num_qubits, PatchType::empty));

    for(size_t i=0; i<_num_qubits; i++){
        pre_layer[i][i] = PatchType::simple;
    }

    // start to create the lattice surgery
   fmt::println("start to create the lattice surgery");
   for(size_t i=0; i<_vertex_map.size(); i++){

        fmt::println("mapping layer {}/{}", i, _vertex_map.size()-1);

        fmt::println("pre_layer:");
        for(size_t j=0; j<_num_qubits; j++){
            for(size_t k=0; k<_num_qubits; k++){
                if(pre_layer[j][k] == PatchType::simple) fmt::print("1 ");
                else if(pre_layer[j][k] == PatchType::hadamard) fmt::print("2 ");
                else fmt::print("0 ");
            }
            fmt::println("");
        }
        fmt::println("");
        if(i == _vertex_map.size()-1) {
            fmt::println("last layer");
            for(size_t j=0; j<_num_qubits; j++){
                std::vector<size_t> start_patches;  
                std::vector<size_t> dest_patches = {j};
                for(size_t k=0; k<_num_qubits; k++){
                    if(pre_layer[j][k] == PatchType::simple || pre_layer[j][k] == PatchType::hadamard) start_patches.emplace_back(k);
                }
                n_to_n_merge(j, start_patches, dest_patches, color_map[i]);
            }
            break;
        }

        

        // create layout for current layer
        std::vector<std::vector<PatchType>> cur_layer(_num_qubits, std::vector<PatchType>(_num_qubits, PatchType::empty));
        fmt::println("cur_layer:");
        for(size_t j=0; j<_num_qubits; j++){
            if(_vertex_map[i][j] == nullptr) cur_layer[j][j] = PatchType::simple;
            else{
                for(auto& [neighbor, edge]: _zxgraph->get_neighbors(_vertex_map[i][j])){
                    if(neighbor->get_col() > i){
                        cur_layer[j][neighbor->get_row()] = (edge == EdgeType::hadamard) ? PatchType::hadamard : PatchType::simple;
                    }
                }
            }
            for(size_t k=0; k<_num_qubits; k++){
                if(cur_layer[j][k] == PatchType::simple) fmt::print("1 ");
                else if(cur_layer[j][k] == PatchType::hadamard) fmt::print("2 ");
                else fmt::print("0 ");
            }
            fmt::println("");
        }

        // initialize the weighted directed graph for row/column scheduling
        std::vector<std::vector<std::pair<size_t, double>>> rc_dependency(_num_qubits, std::vector<std::pair<size_t, double>>());

        for(size_t j=0; j<_num_qubits; j++){
            std::vector<size_t> hadamard_patches;
            for(size_t k=0; k<_num_qubits; k++){
                if(cur_layer[j][k] == PatchType::hadamard){
                    hadamard_patches.push_back(k);
                }
            }
            if(hadamard_patches.size() > 0){
                // check right row/column can be used for hadamard ancilla
                bool can_use = true;
                if(j+1 < _num_qubits){
                    for(auto h: hadamard_patches){
                        if(cur_layer[j+1][h] != PatchType::empty){
                            can_use = false;
                            break;
                        }
                    }
                    if(can_use){
                        // Weight based on distance and availability
                        double weight = 1.0 + 0.1 * hadamard_patches.size(); // Base weight + penalty for number of hadamard patches
                        rc_dependency[j].push_back({j+1, 1.0});
                    }
                    else{
                        rc_dependency[j].push_back({j+1, 2.0});
                    }
                }
                else{
                    if(j+1 < _num_qubits) rc_dependency[j].push_back({j+1, 2.0}); // Higher weight for fallback edges
                }

                // check left row/column can be used for hadamard ancilla
                can_use = true;
                if(j > 0){
                    for(auto h: hadamard_patches){
                        if(cur_layer[j-1][h] != PatchType::empty){
                            can_use = false;
                            break;
                        }
                    }
                    if(can_use){
                        // Weight based on distance and availability
                        double weight = 1.0 + 0.1 * hadamard_patches.size(); // Base weight + penalty for number of hadamard patches
                        rc_dependency[j].push_back({j-1, 1.0});
                    }
<<<<<<< HEAD
                    else{
                        rc_dependency[j].push_back({j-1, 2.0});
                    }
=======
                }
                else{
                    if(j > 0) rc_dependency[j].push_back({j-1, 2.0}); // Higher weight for fallback edges
>>>>>>> d7a65f34
                }
                
            }
        }

        // initialize qubit scheduling list
        auto qubit_schedule = qubit_schedule_min_depth(rc_dependency, _num_qubits);


        // check if there is any row/column that is used more than once
        // std::vector<size_t> reused_col(_num_qubits, 0);
        // for(auto [_, ancilla]: qubit_schedule) reused_col[ancilla]++;

        std::vector<std::tuple<char, size_t, std::pair<std::vector<size_t>, std::vector<size_t>>>> ls_operations; // <operation type, qubit id, <start_indices, dest_indices>>

        // (mapped position, original position)
        std::map<std::pair<size_t,size_t>, std::pair<size_t, size_t>> hadamard_patches; // (cur_qubit, j) -> (ancilla, dest_qubit)

        std::vector<std::vector<PatchType>> cur_layer_occupied(_num_qubits, std::vector<PatchType>(_num_qubits, PatchType::empty)); // check if any position is occupied by hadamard
        std::vector<std::vector<PatchType>> next_layer(_num_qubits, std::vector<PatchType>(_num_qubits, PatchType::empty));

        // fmt::println("qubit_schedule size: {}", qubit_schedule.size());

        size_t ls_operations_count = 0;

        for(auto [cur_qubit, ancilla]: qubit_schedule){
            fmt::println("cur_qubit: {}, ancilla: {}", cur_qubit, ancilla);
            // find the split patches from the previous layer merge
            std::vector<PatchType> first_split_patches(_num_qubits, PatchType::empty);
            std::vector<PatchType> second_split_patches(_num_qubits, PatchType::empty);
            std::vector<size_t> unmapped_simple_patches;
            std::vector<std::vector<size_t>> unmapped_hadamard;

            // bool pre_row_hadamard = false;

            for(size_t j=0; j<_num_qubits; j++){
                if(cur_layer[cur_qubit][j] == PatchType::simple && cur_layer_occupied[cur_qubit][j] == PatchType::empty){
                    first_split_patches[j] = PatchType::split;
                    second_split_patches[j] = PatchType::split;
                }
                else if(cur_layer[cur_qubit][j] == PatchType::simple) unmapped_simple_patches.emplace_back(j);
                else if (cur_layer[cur_qubit][j] == PatchType::hadamard){
                    unmapped_hadamard.emplace_back(std::vector<size_t>{j});
                }
            }

            fmt::println("DEALING SIMPLE");

            for(auto unmapped_simple: unmapped_simple_patches){
                // find the nearest patch
                auto [best_idx, best_ops] = find_nearest_patch_both_sides(
                    cur_qubit,
                    unmapped_simple,
                    cur_layer[cur_qubit],
                    cur_layer_occupied[cur_qubit],
                    first_split_patches,
                    hadamard_patches,
                    color_map[i]
                );

                fmt::println("unmapped simple best_idx: {}, unmapped_simple: {}", best_idx, unmapped_simple);

                if(first_split_patches[best_idx] == PatchType::empty) first_split_patches[best_idx] = PatchType::split;

                if(best_ops.size() > 0){
                    ls_operations.insert(ls_operations.end(), best_ops.begin(), best_ops.end());
                    // fmt::println("exist simple ops");
                    for(auto op: best_ops){
                        auto& [op_type, qubit_id, indices_pair] = op;
                        auto& [start_indices, dest_indices] = indices_pair;
                        fmt::println("add simple op: {}, qubit_id: {}, start_indices: {}, dest_indices: {}", op_type, qubit_id, fmt::join(start_indices, ", "), fmt::join(dest_indices, ", "));
                    }
                }
                
                if(best_idx != -1 && best_idx < unmapped_simple){
                    for(size_t j=best_idx; j<unmapped_simple; j++){
                        if(second_split_patches[j] == PatchType::empty) second_split_patches[j] = PatchType::path;
                    }
                    second_split_patches[unmapped_simple] = PatchType::split;
                }
                else if(best_idx != -1 && best_idx >= unmapped_simple){
                    for(size_t j=unmapped_simple+1; j<=best_idx; j++){
                        if(second_split_patches[j] == PatchType::empty) second_split_patches[j] = PatchType::path;
                    }
                    second_split_patches[unmapped_simple] = PatchType::split;
                }

            }

            std::vector<std::tuple<char, size_t, std::pair<std::vector<size_t>, std::vector<size_t>>>> hadamard_ls_operations;
            std::vector<size_t> count_hadamard_start(_num_qubits, 0);
            for(size_t j=0; j<_num_qubits; j++){
                if(cur_layer[cur_qubit][j] == PatchType::simple) count_hadamard_start[j] = 1;
            }

            fmt::print("first_split_patches: ");
            for(auto fs: first_split_patches){
                if(fs == PatchType::split) fmt::print("1 ");
                else fmt::print("0 ");
            }
            fmt::println("");
            fmt::print("second_split_patches: ");
            for(auto fs: second_split_patches){
                if(fs == PatchType::split) fmt::print("1 ");
                else if(fs == PatchType::path) fmt::print("2 ");
                else fmt::print("0 ");
            }
            fmt::println("???");
            fmt::println("DEALING HADAMARD");

            for(auto hs: unmapped_hadamard){
                fmt::println("hs: {}", fmt::join(hs, ", "));
                if(hs.size() == 1){
                    // fmt::println("first_split_patches: {}", fmt::join(first_split_patches, ", "));
                    auto [best_idx, best_ops] = find_nearest_patch_both_sides_hadamard(
                        cur_qubit,
                        hs[0],
                        cur_layer[cur_qubit],
                        cur_layer_occupied[cur_qubit],
                        second_split_patches,
                        hadamard_patches,
                        color_map[i]
                    );

                    fmt::println("unmapped hadamard best_idx: {}, hs[0]: {}, best_ops: {}", best_idx, hs[0], best_ops.size());

                    hadamard_patches[std::make_pair(ancilla, hs[0])] = std::make_pair(cur_qubit, hs[0]);
                    // fmt::println("first_split_patches: {}", fmt::join(first_split_patches, ", "));
                    // fmt::println("best_idx: {}", best_idx);
                    if (first_split_patches[best_idx] == PatchType::empty && cur_layer_occupied[cur_qubit][best_idx] == PatchType::empty){
                        first_split_patches[best_idx] = PatchType::split;
                        second_split_patches[best_idx] = PatchType::split;
                    }
                    else{
                        second_split_patches[best_idx] = PatchType::split;
                    }
                    
                    if(best_ops.size() > 0) {
                        ls_operations.insert(ls_operations.end(), best_ops.begin(), best_ops.end());
                        
                        for(auto op: best_ops){
                            auto& [op_type, qubit_id, indices_pair] = op;
                            auto& [start_indices, dest_indices] = indices_pair;
                            fmt::println("add hadamard op: {}, qubit_id: {}, start_indices: {}, dest_indices: {}", op_type, qubit_id, fmt::join(start_indices, ", "), fmt::join(dest_indices, ", "));
                        }
                    }

                    count_hadamard_start[best_idx]++;

                    if(!color_map[i]){ // <-> z direction
                        hadamard_ls_operations.emplace_back(
                            std::make_tuple(
                                'h',
                                0,
                                std::make_pair(
                                    std::vector<size_t>{(size_t)best_idx, cur_qubit},
                                    std::vector<size_t>{hs[0], ancilla}
                                )
                            )
                        );
                        if(cur_layer_occupied[ancilla][hs[0]] == PatchType::hadamard){
                            auto [original_qubit, original_j] = hadamard_patches[std::make_pair(ancilla, hs[0])];
                            ls_operations.emplace_back(
                                color_map[i] ? 'x' : 'z',
                                hs[0],
                                std::make_pair(
                                    std::vector<size_t>{ancilla},
                                    std::vector<size_t>{original_qubit}
                                )
                            );
                            cur_layer_occupied[original_qubit][original_j] = PatchType::hadamard;
                        }
                        cur_layer_occupied[ancilla][hs[0]] = PatchType::hadamard;
                        // fmt::println("occupied: ({}, {})", ancilla, hs[0]);
                        // fmt::println("HADAMARD:");
                        // fmt::println("start_indices: ({}, {})", best_idx, cur_qubit);
                        // fmt::println("dest_patches: ({}, {})", hs[0], ancilla);
                    }
                    else{ // | x direction
                        hadamard_ls_operations.emplace_back(
                            std::make_tuple(
                                'h',
                                0,
                                std::make_pair(
                                    std::vector<size_t>{cur_qubit, (size_t)best_idx},
                                    std::vector<size_t>{ancilla, hs[0]}
                                )
                            )
                        );
                        if(cur_layer_occupied[ancilla][hs[0]] == PatchType::hadamard){
                            auto [original_qubit, original_j] = hadamard_patches[std::make_pair(ancilla, hs[0])];
                            ls_operations.emplace_back(
                                color_map[i] ? 'x' : 'z',
                                hs[0],
                                std::make_pair(
                                    std::vector<size_t>{ancilla},
                                    std::vector<size_t>{original_qubit}
                                )
                            );
                            cur_layer_occupied[original_qubit][original_j] = PatchType::hadamard;
                        }
                        cur_layer_occupied[ancilla][hs[0]] = PatchType::hadamard;
                        // fmt::println("occupied: ({}, {})", ancilla, hs[0]);
                        // fmt::println("HADAMARD:");
                        // fmt::println("start_indices: ({}, {})", cur_qubit, best_idx);
                        // fmt::println("dest_patches: ({}, {})", ancilla, hs[0]);
                    }

                }
                else{
                    auto [best_idx, best_ops] = find_nearest_patch_both_sides_hadamard(
                        cur_qubit,
                        hs[0],
                        cur_layer[cur_qubit],
                        cur_layer_occupied[cur_qubit],
                        second_split_patches,
                        hadamard_patches,
                        color_map[i]
                    );

                    hadamard_patches[std::make_pair(ancilla, hs[0])] = std::make_pair(cur_qubit, hs[0]);

                    if (first_split_patches[best_idx] == PatchType::empty && cur_layer_occupied[cur_qubit][best_idx] == PatchType::empty){
                        first_split_patches[best_idx] = PatchType::split;
                        second_split_patches[best_idx] = PatchType::split;
                    }
                    else{
                        second_split_patches[best_idx] = PatchType::split;
                    }

                    count_hadamard_start[best_idx]++;

                    if(best_ops.size() > 0) {
                        ls_operations.insert(ls_operations.end(), best_ops.begin(), best_ops.end());
                        // fmt::println("exist hadamard ops");
                    }
                    
                    if(!color_map[i]){ // <-> z direction
                        hadamard_ls_operations.emplace_back(
                            std::make_tuple(
                                'h',
                                0,
                                std::make_pair(
                                    std::vector<size_t>{(size_t)best_idx, cur_qubit},
                                    std::vector<size_t>{hs[0], ancilla}
                                )
                            )
                        );
                        if(cur_layer_occupied[ancilla][hs[0]] == PatchType::hadamard){
                            auto [original_qubit, original_j] = hadamard_patches[std::make_pair(ancilla, hs[0])];
                            ls_operations.emplace_back(
                                color_map[i] ? 'x' : 'z',
                                hs[0],
                                std::make_pair(
                                    std::vector<size_t>{ancilla},
                                    std::vector<size_t>{original_qubit}
                                )
                            );
                            cur_layer_occupied[original_qubit][original_j] = PatchType::hadamard;
                        }
                        cur_layer_occupied[ancilla][hs[0]] = PatchType::hadamard;
                        // fmt::println("HADAMARD:");
                        // fmt::println("start_indices: ({}, {})", best_idx, cur_qubit);
                        // fmt::println("dest_patches: ({}, {})", hs[0], ancilla);
                    }
                    else{ // | x direction
                        hadamard_ls_operations.emplace_back(
                            std::make_tuple(
                                'h',
                                0,
                                std::make_pair(
                                    std::vector<size_t>{cur_qubit, (size_t)best_idx},
                                    std::vector<size_t>{ancilla, hs[0]}
                                )
                            )
                        );
                        if(cur_layer_occupied[ancilla][hs[0]] == PatchType::hadamard){
                            auto [original_qubit, original_j] = hadamard_patches[std::make_pair(ancilla, hs[0])];
                            ls_operations.emplace_back(
                                color_map[i] ? 'x' : 'z',
                                hs[0],
                                std::make_pair(
                                    std::vector<size_t>{ancilla},
                                    std::vector<size_t>{original_qubit}
                                )
                            );
                            cur_layer_occupied[original_qubit][original_j] = PatchType::hadamard;
                        }
                        cur_layer_occupied[ancilla][hs[0]] = PatchType::hadamard;
                        // fmt::println("HADAMARD:");
                        // fmt::println("start_indices: ({}, {})", cur_qubit, best_idx);
                        // fmt::println("dest_patches: ({}, {})", ancilla, hs[0]);
                    }
                }
            }
            std::vector<size_t> start_patches;
            std::vector<size_t> dest_patches;
            for(auto j=0; j<_num_qubits; j++){
                if(pre_layer[cur_qubit][j] == PatchType::simple || pre_layer[cur_qubit][j] == PatchType::hadamard) start_patches.emplace_back(j);
                if(first_split_patches[j] == PatchType::split) dest_patches.emplace_back(j);
            }
            
            n_to_n_merge(cur_qubit, start_patches, dest_patches, color_map[i]);
            int cur_first_split_index = -1;
            fmt::print("first_split_patches: ");
            for(auto fs: first_split_patches){
                if(fs == PatchType::split) fmt::print("1 ");
                else fmt::print("0 ");
            }
            fmt::println("");
            fmt::print("second_split_patches: ");
            for(auto fs: second_split_patches){
                if(fs == PatchType::split) fmt::print("1 ");
                else if(fs == PatchType::path) fmt::print("2 ");
                else fmt::print("0 ");
            }
            fmt::println("");
            std::vector<size_t> first_split_indices;
            std::vector<size_t> second_split_indices;

            for(size_t j=0; j<_num_qubits; j++){
                if(first_split_patches[j] == PatchType::split) {
                    if(second_split_indices.size() > 0 && first_split_indices.size() > 0 && ((second_split_indices.size() == 1 && second_split_indices[0] != first_split_indices[0]) || (second_split_indices.size() > 1) ) ) {
                        ls_operations.emplace_back(color_map[i] ? 'x' : 'z', cur_qubit, std::make_pair(first_split_indices, second_split_indices));
                        // fmt::println("{}: cur_qubit: {}, first_split_indices: {}, second_split_indices: {}", color_map[i] ? 'x' : 'z', cur_qubit, fmt::join(first_split_indices, ", "), fmt::join(second_split_indices, ", "));
                        second_split_indices.clear();
                    }
                    else if(first_split_indices.size() == 1 && second_split_indices.size() == 1 && second_split_indices[0] == first_split_indices[0]){
                        second_split_indices.clear();
                    }
                    first_split_indices.clear();
                    first_split_indices.emplace_back(j);
                    if(second_split_patches[j] == PatchType::split) second_split_indices.emplace_back(j);
                }
                else{
                    if(second_split_patches[j] == PatchType::split) second_split_indices.emplace_back(j);
                }
                if(second_split_patches[j] == PatchType::empty){
                    if(second_split_indices.size() > 0 && first_split_indices.size() > 0 && ((second_split_indices.size() == 1 && second_split_indices[0] != first_split_indices[0]) || (second_split_indices.size() > 1)) ) {
                        ls_operations.emplace_back(color_map[i] ? 'x' : 'z', cur_qubit, std::make_pair(first_split_indices, second_split_indices));
                        // fmt::println("{}: cur_qubit: {}, first_split_indices: {}, second_split_indices: {}", color_map[i] ? 'x' : 'z', cur_qubit, fmt::join(first_split_indices, ", "), fmt::join(second_split_indices, ", "));
                    }
                    second_split_indices.clear();
                    first_split_indices.clear();
                } 
                if(j == _num_qubits-1){
                    if(second_split_indices.size() > 0 && first_split_indices.size() > 0 && ((second_split_indices.size() == 1 && second_split_indices[0] != first_split_indices[0]) || (second_split_indices.size() > 1)) )ls_operations.emplace_back(color_map[i] ? 'x' : 'z', cur_qubit, std::make_pair(first_split_indices, second_split_indices));
                }
            }
            for(size_t j=0; j<_num_qubits; j++){
                if(first_split_patches[j] == PatchType::split) cur_first_split_index = j;
            }

            for(auto op: hadamard_ls_operations){
                auto& [op_type, qubit_id, indices_pair] = op;
                auto& [start_indices, dest_indices] = indices_pair;
                if(!color_map[i]){ // <-> z direction
                    count_hadamard_start[start_indices[0]]--;
                    if(count_hadamard_start[start_indices[0]] == 0){
                        ls_operations.emplace_back(op_type, 0, indices_pair);
                    }
                    else{
                       ls_operations.emplace_back(op_type, 1, indices_pair);
                    }
                }
                else{ // | x direction
                    count_hadamard_start[start_indices[1]]--;
                    if(count_hadamard_start[start_indices[1]] == 0){
                        ls_operations.emplace_back(op_type, 0, indices_pair);
                    }
                    else{
                       ls_operations.emplace_back(op_type, 1, indices_pair);
                    }
                }
            }

            fmt::println("LS OPS: ");

            for(size_t j=ls_operations_count; j<ls_operations.size(); j++){
                auto& [op_type, qubit_id, indices_pair] = ls_operations[j];
                auto& [start_indices, dest_indices] = indices_pair;
                fmt::println("op_type: {}, qubit_id: {}, start_indices: {}, dest_indices: {}", op_type, qubit_id, fmt::join(start_indices, ", "), fmt::join(dest_indices, ", "));
            }
            ls_operations_count = ls_operations.size();
                

            for(auto start_idx: start_patches) next_layer[cur_qubit][start_idx] = PatchType::empty;
            for(auto dest_idx: dest_patches) next_layer[cur_qubit][dest_idx] = PatchType::simple;

        }
        for (auto& op : ls_operations) {
            auto& [op_type, qubit_id, indices_pair] = op;
            auto& [start_indices, dest_indices] = indices_pair;
            // fmt::println("op_type: {}, qubit_id: {}, start_indices: {}, dest_indices: {}", op_type, qubit_id, fmt::join(start_indices, ", "), fmt::join(dest_indices, ", "));
            if(op_type == 'h'){
                std::vector<std::pair<size_t, size_t>> dest_patches;
                for(auto j=0; j<dest_indices.size(); j+=2){
                    dest_patches.emplace_back(dest_indices[j], dest_indices[j+1]);
                    if(!color_map[i]){
                        next_layer[dest_indices[j+1]][dest_indices[j]] = PatchType::hadamard;
                    }
                    else{
                        next_layer[dest_indices[j]][dest_indices[j+1]] = PatchType::hadamard;
                    }
                }
                fmt::println("HADAMARD:");
                fmt::println("start_indices: ({}, {})", start_indices[0], start_indices[1]);
                fmt::println("dest_patches: ({}, {})", dest_patches[0].first, dest_patches[0].second);
                if(!color_map[i]){ // <-> z direction
                    _result.hadamard(std::make_pair(start_indices[0], start_indices[1]), dest_patches, (qubit_id > 0) ? true : false, color_map[i]);
                    next_layer[dest_indices[1]][dest_indices[0]] = PatchType::simple;
                    if(qubit_id > 0){
                        next_layer[start_indices[1]][start_indices[0]] = PatchType::simple;
                    }
                    else{
                        next_layer[start_indices[1]][start_indices[0]] = PatchType::empty;
                    }
                    
                    // fmt::println("Z Preserve {}: ({}, {})", qubit_id > 0 ? "true" : "false", start_indices[1], start_indices[0]);
                }
                else{ // | x direction
                    _result.hadamard(std::make_pair(start_indices[0], start_indices[1]), dest_patches, (qubit_id > 0) ? true : false, color_map[i]);
                    next_layer[dest_indices[0]][dest_indices[1]] = PatchType::simple;
                    if(qubit_id > 0){
                        next_layer[start_indices[0]][start_indices[1]] = PatchType::simple;
                    }
                    else{
                        next_layer[start_indices[0]][start_indices[1]] = PatchType::empty;
                    }
                    // fmt::println("X Preserve {}: ({}, {})", qubit_id > 0 ? "true" : "false", start_indices[0], start_indices[1]);
                }
            }
            else if(op_type == 'z'){ // Z-direction merge (vertical, same column)
                if(color_map[i]){ // | x direction layer
                    for(auto start_idx: start_indices) next_layer[start_idx][qubit_id] = PatchType::empty;
                    for(auto dest_idx: dest_indices) next_layer[dest_idx][qubit_id] = PatchType::simple;                    
                }
                else{ // <-> z direction layer
                    for(auto start_idx: start_indices) next_layer[qubit_id][start_idx] = PatchType::empty;
                    for(auto dest_idx: dest_indices) next_layer[qubit_id][dest_idx] = PatchType::simple;
                }
                
                n_to_n_merge(qubit_id, start_indices, dest_indices, false);
            }
            else if(op_type == 'x'){ // X-direction merge (horizontal, same row)
                if(!color_map[i]){ // <-> z direction layer
                    for(auto start_idx: start_indices) next_layer[start_idx][qubit_id] = PatchType::empty;
                    for(auto dest_idx: dest_indices) next_layer[dest_idx][qubit_id] = PatchType::simple;
                }
                else{ // | x direction layer
                    for(auto start_idx: start_indices) next_layer[qubit_id][start_idx] = PatchType::empty;
                    for(auto dest_idx: dest_indices) next_layer[qubit_id][dest_idx] = PatchType::simple;
                }
                
                n_to_n_merge(qubit_id, start_indices, dest_indices, true);
            }
            // print next_layer
            // fmt::println("next_layer: ");
            // for(size_t j=0; j<_num_qubits; j++){
            //     for(size_t k=0; k<_num_qubits; k++){
            //         fmt::print("{} ", next_layer[j][k] == PatchType::hadamard ? "h " : next_layer[j][k] == PatchType::borrowed ? "b " : next_layer[j][k] == PatchType::empty ? "e " : "s ");
            //     }
            //     fmt::println("");
            // }
        }
        for(size_t j=0; j<_num_qubits; j++){
            for(size_t k=0; k<_num_qubits; k++){
                pre_layer[j][k] = next_layer[k][j];
            }
        }
        
    }


    return _result;
}

std::pair<int, std::vector<std::tuple<char, size_t, std::pair<std::vector<size_t>, std::vector<size_t>>>>> LatticeSurgerySynthesisStrategy::find_nearest_patch_both_sides(
    size_t cur_qubit,
    size_t j,
    const std::vector<PatchType>& cur_layer_row,
    std::vector<PatchType>& cur_layer_occupied_row,
    std::vector<PatchType>& first_split_patches,
    std::map<std::pair<size_t, size_t>, std::pair<size_t, size_t>>& hadamard_patches,
    bool color_map) const {

    size_t n = cur_layer_row.size();
    struct Result {
        int idx;
        int dist;
        bool blocked;
        std::vector<std::tuple<char, size_t, std::pair<std::vector<size_t>, std::vector<size_t>>>> ops;
    };
    std::vector<Result> candidates;

    // fmt::print("cur layer occupied: ");
    // for(auto c: cur_layer_occupied_row) fmt::print("{} ", c == PatchType::hadamard ? "h " : c == PatchType::borrowed ? "b " : c == PatchType::empty ? "e " : "s ");
    // fmt::println(" ");

    for (int dir : {-1, 1}) {
        
        std::vector<std::tuple<char, size_t, std::pair<std::vector<size_t>, std::vector<size_t>>>> ops;
        // int cur_j = j;
        if(cur_layer_occupied_row[j] == PatchType::hadamard) {
            
            auto it = hadamard_patches.find(std::make_pair(cur_qubit, j));
            // fmt::println("cur layer occupied hadamard: ({}, {}), it: {}", cur_qubit, j, it != hadamard_patches.end());
            if (it != hadamard_patches.end()) {
                // fmt::println("reverse h: ({}, {}) -> ({}, {})", cur_qubit, j, it->second.first, it->second.second);
                char op_type = color_map ? 'z' : 'x';
                std::vector<size_t> start_indices{ cur_qubit };
                std::vector<size_t> dest_indices{ it->second.first };
                ops.emplace_back(op_type, j, std::make_pair(start_indices, dest_indices));
                // if(color_map) fmt::println("x: ({}, {}) -> ({}, {})", cur_qubit, j, it->second.first, it->second.second);
                // else fmt::println("z: ({}, {}) -> ({}, {})", j, cur_qubit, it->second.second, it->second.first);
                // cur_layer_occupied_row[cur_qubit] = PatchType::borrowed;
                // Optionally, mark as resolved (update cur_layer_occupied_row[k] if needed)
            }
        }

        bool blocked = false;
        for(int i = j+dir; i>=0 && i<n; i+=dir){
            if(cur_layer_occupied_row[i] == PatchType::empty){
                candidates.push_back({i, std::abs(i - (int)j), blocked, ops});
                break;
            }
            else if(cur_layer_occupied_row[i] == PatchType::borrowed){
                continue;
            }
            else if(cur_layer_occupied_row[i] == PatchType::hadamard){
                blocked = true;
                auto it = hadamard_patches.find(std::make_pair(cur_qubit, (size_t)i));
                if (it != hadamard_patches.end()) {
                    char op_type = color_map ? 'z' : 'x';
                    std::vector<size_t> start_indices = { cur_qubit };
                    std::vector<size_t> dest_indices = { it->second.first };
                    ops.emplace_back(op_type, j, std::make_pair(start_indices, dest_indices));
                    // if(color_map) fmt::println("x: ({}, {}) -> ({}, {})", cur_qubit, j, it->second.first, it->second.second);
                    // else fmt::println("z: ({}, {}) -> ({}, {})", j, cur_qubit, it->second.second, it->second.first);
                    // cur_layer_occupied_row[cur_qubit] = PatchType::borrowed;
                    // Optionally, mark as resolved (update cur_layer_occupied_row[k] if needed)
                }
            }

        }
    }

    // Choose the closest candidate
    if (!candidates.empty()) {
        Result best = candidates[0];
        // auto best = std::min_element(candidates.begin(), candidates.end(),
        //                              [](const Result& a, const Result& b) { return (a.dist < b.dist); });
        if(candidates.size() > 1){
            if(candidates[0].blocked && !candidates[1].blocked){
                best = candidates[1];
            }
            else if(!candidates[0].blocked && candidates[1].blocked){
                best = candidates[0];
            }
            else if(candidates[0].dist > candidates[1].dist){
                best = candidates[1];
            }
            else if(candidates[0].dist == candidates[1].dist){
                best = candidates[rand() % candidates.size()];
            }
           
        }

        for(auto op: best.ops){
            auto& [op_type, qubit_id, indices_pair] = op;
            auto& [start_indices, dest_indices] = indices_pair;
            if(op_type == 'h'){
                for(auto start_idx: start_indices) cur_layer_occupied_row[start_idx] = PatchType::borrowed;
            }
        }
        return {best.idx, best.ops};
    }
    return {-1, {}};
}

std::pair<int, std::vector<std::tuple<char, size_t, std::pair<std::vector<size_t>, std::vector<size_t>>>>> LatticeSurgerySynthesisStrategy::find_nearest_patch_both_sides_hadamard(
    size_t cur_qubit,
    size_t j,
    const std::vector<PatchType>& cur_layer_row,    
    std::vector<PatchType>& cur_layer_occupied_row,
    std::vector<PatchType>& second_split_patches,
    std::map<std::pair<size_t, size_t>, std::pair<size_t, size_t>>& hadamard_patches,
    bool color_map ) const {

    size_t n = cur_layer_row.size();
    struct Result {
        int idx;
        int dist;
        bool blocked;
        std::vector<std::tuple<char, size_t, std::pair<std::vector<size_t>, std::vector<size_t>>>> ops;
    };
    std::vector<Result> candidates;

    // fmt::print("cur layer occupied: ");
    // for(auto c: cur_layer_occupied_row) fmt::print("{} ", c == PatchType::hadamard ? "h " : c == PatchType::borrowed ? "b " : c == PatchType::empty ? "e " : "s ");
    // fmt::println(" ");

    for (int dir : {-1, 1}) {
        
        std::vector<std::tuple<char, size_t, std::pair<std::vector<size_t>, std::vector<size_t>>>> ops;
        // int cur_j = j;
        if(cur_layer_occupied_row[j] == PatchType::hadamard) {
            // fmt::println("cur layer occupied hadamard: ({}, {})", cur_qubit, j);
            auto it = hadamard_patches.find(std::make_pair(cur_qubit, j));
                if (it != hadamard_patches.end()) {
                    char op_type = color_map ? 'z' : 'x';
                    std::vector<size_t> start_indices = { cur_qubit };
                    std::vector<size_t> dest_indices = { it->second.first };
                    ops.emplace_back(op_type, j, std::make_pair(start_indices, dest_indices));
                    // if(color_map) fmt::println("x: ({}, {}) -> ({}, {})", cur_qubit, j, it->second.first, it->second.second);
                    // else fmt::println("z: ({}, {}) -> ({}, {})", j, cur_qubit, it->second.second, it->second.first);
                    // cur_layer_occupied_row[cur_qubit] = PatchType::borrowed;
                    // Optionally, mark as resolved (update cur_layer_occupied_row[k] if needed)
                }
        }

        bool blocked = false;
        for(int i = j+dir; i>=0 && i<n; i+=dir){
            if (second_split_patches[i] == PatchType::split || second_split_patches[i] == PatchType::path){
                candidates.push_back({i, std::abs(i - (int)j), blocked, ops});
                break;
            }
            else if(cur_layer_occupied_row[i] == PatchType::empty){
                candidates.push_back({i, std::abs(i - (int)j), blocked, ops});
                break;
            }
            else if(cur_layer_occupied_row[i] == PatchType::borrowed){
                continue;
            }
            else if(cur_layer_occupied_row[i] == PatchType::hadamard){
                blocked = true;
                auto it = hadamard_patches.find(std::make_pair(cur_qubit, (size_t)i));
                if (it != hadamard_patches.end()) {
                    char op_type = color_map ? 'z' : 'x';
                    std::vector<size_t> start_indices = { cur_qubit };
                    std::vector<size_t> dest_indices = { it->second.first };
                    ops.emplace_back(op_type, j, std::make_pair(start_indices, dest_indices));
                    // if(color_map) fmt::println("x: ({}, {}) -> ({}, {})", cur_qubit, j, it->second.first, it->second.second);
                    // else fmt::println("z: ({}, {}) -> ({}, {})", j, cur_qubit, it->second.second, it->second.first);
                    // cur_layer_occupied_row[cur_qubit] = PatchType::borrowed;
                    // Optionally, mark as resolved (update cur_layer_occupied_row[k] if needed)
                }
            }

        }
    }

    // Choose the closest candidate
    if (!candidates.empty()) {
        Result best = candidates[0];
        // auto best = std::min_element(candidates.begin(), candidates.end(),
        //                              [](const Result& a, const Result& b) { return (a.dist < b.dist); });
        if(candidates.size() > 1){
            if(candidates[0].blocked && !candidates[1].blocked){
                best = candidates[1];
            }
            else if(!candidates[0].blocked && candidates[1].blocked){
                best = candidates[0];
            }
            else if(candidates[0].dist > candidates[1].dist){
                best = candidates[1];
            }
           
        }

        for(auto op: best.ops){
            auto& [op_type, qubit_id, indices_pair] = op;
            auto& [start_indices, dest_indices] = indices_pair;
            if(op_type == 'h'){
                for(auto start_idx: start_indices) cur_layer_occupied_row[start_idx] = PatchType::borrowed;
            }
        }
        return {best.idx, best.ops};
    }
    return {-1, {}};
}

std::vector<std::pair<size_t, size_t>> LatticeSurgerySynthesisStrategy::qubit_schedule_min_depth(
    std::vector<std::vector<std::pair<size_t, double>>>& rc_dependency, size_t num_qubits) const {

    // print the rc_dependency
    // fmt::println("rc_dependency: ");
    // for(int i=0; i<rc_dependency.size(); i++){
    //     fmt::println("{}: {}", i, fmt::join(rc_dependency[i], "|"));
    // }

    std::vector<std::pair<size_t, size_t>> qubit_schedule;
    std::vector<bool> used(num_qubits, false);
    if(rc_dependency[0].size() != 0){
        qubit_schedule.push_back({0, rc_dependency[0][0].first});
        used[0] = true;
    }
    if(rc_dependency[num_qubits-1].size() != 0){
        qubit_schedule.push_back({num_qubits-1, rc_dependency[num_qubits-1][0].first});
        used[num_qubits-1] = true;
    }
    std::vector<std::pair<size_t, bool>> need_borrow;
    for(size_t i=1; i<num_qubits-1; i++){
        if(rc_dependency[i].size() != 0){
            bool small_weight = false;
            for(auto [j, weight]: rc_dependency[i]){
                if(weight < 2.0){
                    small_weight = true;
                    break;
                }
            }
            need_borrow.push_back({i, small_weight});
        }
        else{
            if(need_borrow.size() == 0) continue;
            else if(need_borrow.size() == 1){
                qubit_schedule.push_back({need_borrow[0].first, !used[need_borrow[0].first-1] ? need_borrow[0].first-1 : need_borrow[0].first+1});
                used[need_borrow[0].first] = true;
                continue;
            }
            size_t last_qubit = 0;
            size_t max_dist2 = 0;
            for(auto [candidate, small_weight]: need_borrow){
                if(small_weight){
                    auto dist = (candidate-need_borrow[0].first)*(candidate-need_borrow[need_borrow.size()-1].first);
                    if(dist >= max_dist2){
                        max_dist2 = dist;
                        last_qubit = candidate;
                    }
                }
            }
            if(last_qubit != 0){
                for(size_t j=need_borrow[0].first; j<last_qubit; j++){
                    qubit_schedule.push_back({j, j+1});
                    used[j] = true;
                }
                for(size_t j=need_borrow[need_borrow.size()-1].first; j>last_qubit; j--){
                    qubit_schedule.push_back({j, j-1});
                    used[j] = true;
                }
                qubit_schedule.push_back({last_qubit, rc_dependency[last_qubit][0].second < 2.0 ? rc_dependency[last_qubit][0].first : rc_dependency[last_qubit][1].first});
                used[last_qubit] = true;
            }
            else{
                fmt::println("Error (qubit_schedule_min_depth): no last qubit found");
            }
            need_borrow.clear();
        }
    }
    if(need_borrow.size() == 1){
        qubit_schedule.push_back({need_borrow[0].first, !used[need_borrow[0].first-1] ? need_borrow[0].first-1 : need_borrow[0].first+1});
        used[need_borrow[0].first] = true;
    }
    else if(need_borrow.size() != 0){
        size_t last_qubit = 0;
        size_t max_dist2 = 0;
        for(auto [candidate, small_weight]: need_borrow){
            if(small_weight){
                auto dist = (candidate-need_borrow[0].first)*(candidate-need_borrow[need_borrow.size()-1].first);
                if(dist >= max_dist2){
                    max_dist2 = dist;
                    last_qubit = candidate;
                }
            }
        }
        if(last_qubit != 0){
            for(size_t j=need_borrow[0].first; j<last_qubit; j++){
                qubit_schedule.push_back({j, j+1});
                used[j] = true;
            }
            for(size_t j=need_borrow[need_borrow.size()-1].first; j>last_qubit; j--){
                qubit_schedule.push_back({j, j-1});
                used[j] = true;
            }
            qubit_schedule.push_back({last_qubit, rc_dependency[last_qubit][0].second < 2.0 ? rc_dependency[last_qubit][0].first : rc_dependency[last_qubit][1].first});
            used[last_qubit] = true;
        }
        else{
            fmt::println("Error (qubit_schedule_min_depth): no last qubit found");
        }
        need_borrow.clear();
    }
    for(size_t i=0; i<num_qubits; i++){
        if(!used[i]){
            qubit_schedule.push_back({i, i == num_qubits-1 ? i-1 : i+1});
            used[i] = true;
        }
    }
    
    
    return qubit_schedule;
}


void LatticeSurgerySynthesisStrategy::n_to_n_merge(size_t qubit_id, std::vector<size_t> start_indices, std::vector<size_t> dest_indices, bool is_x){
    // fmt::println("start to merge the qubits");

    // print the start and dest indices
    // fmt::println("start indices: {}", fmt::join(start_indices, ", "));
    // fmt::println("dest indices: {}", fmt::join(dest_indices, ", "));

    std::vector<std::pair<size_t, size_t>> start_patches;
    std::vector<std::pair<size_t, size_t>> dest_patches;

    // <-> z | x
    fmt::println("MERGE:");
    if(!is_x){
        // Z-direction merge: same column, different rows (vertical merge)
        for(auto start_idx: start_indices) start_patches.emplace_back(start_idx, qubit_id);
        for(auto dest_idx: dest_indices) dest_patches.emplace_back(dest_idx, qubit_id);
        fmt::println("Z-merge (vertical): start indices: ({}, {})", fmt::join(start_indices, "|"), qubit_id);
        fmt::println("Z-merge (vertical): dest indices: ({}, {})", fmt::join(dest_indices, "|"), qubit_id);
    } else{
        // X-direction merge: same row, different columns (horizontal merge)
        for(auto start_idx: start_indices) start_patches.emplace_back(qubit_id, start_idx);
        for(auto dest_idx: dest_indices) dest_patches.emplace_back(qubit_id, dest_idx);
        fmt::println("X-merge (horizontal): start indices: ({}, {})", qubit_id, fmt::join(start_indices, "|"));
        fmt::println("X-merge (horizontal): dest indices: ({}, {})", qubit_id, fmt::join(dest_indices, "|"));
    }
    
    // fmt::println("start indices: {}", fmt::join(start_patches, ", "));
    // fmt::println("dest indices: {}", fmt::join(dest_patches, ", "));
    _result.n_to_n(start_patches, dest_patches);
}

std::vector<std::vector<ZXVertex*>> LatticeSurgerySynthesisStrategy::create_vertex_map(const zx::ZXGraph* zxgraph){
    std::vector<std::vector<ZXVertex*>> vertex_map(1, std::vector<ZXVertex*>(std::max(zxgraph->num_inputs(), zxgraph->num_outputs()), nullptr));
    for(auto& vertex: zxgraph->get_vertices()){
        if(vertex->get_col() >= vertex_map.size()) vertex_map.resize(vertex->get_col()+1, std::vector<ZXVertex*>(std::max(zxgraph->num_inputs(), zxgraph->num_outputs()), nullptr));
        vertex_map[vertex->get_col()][vertex->get_row()] = vertex;
    }
    fmt::println("vertex_map size: {} X {}", vertex_map.size(), vertex_map[0].size());
    return vertex_map;
};

LatticeSurgerySynthesisStrategy::LatticeSurgerySynthesisStrategy(zx::ZXGraph* zxgraph):_zxgraph(zxgraph){

    fmt::println("start to initialize the lattice surgery synthesis strategy");
    _num_qubits = std::max(zxgraph->num_inputs(), zxgraph->num_outputs());
    fmt::println("number of qubits: {}", _num_qubits);

    // create result lattice surgery
    fmt::println("create result lattice surgery");
    _result = LatticeSurgery{_num_qubits, _num_qubits};

    // Initialize logical tracking for the grid
    fmt::println("initialize logical tracking");
    _result.init_logical_tracking(_num_qubits * _num_qubits);

    // create vertex map
    fmt::println("create vertex map");
    _vertex_map = create_vertex_map(zxgraph);

   // initialize the logical patch
   fmt::println("initialize the logical path");
   for(size_t i=0; i<_num_qubits; i++){
        _result.add_logical_patch(i, i);
   }

}

}<|MERGE_RESOLUTION|>--- conflicted
+++ resolved
@@ -120,8 +120,8 @@
             }
             if(hadamard_patches.size() > 0){
                 // check right row/column can be used for hadamard ancilla
-                bool can_use = true;
                 if(j+1 < _num_qubits){
+                    bool can_use = true;
                     for(auto h: hadamard_patches){
                         if(cur_layer[j+1][h] != PatchType::empty){
                             can_use = false;
@@ -133,17 +133,14 @@
                         double weight = 1.0 + 0.1 * hadamard_patches.size(); // Base weight + penalty for number of hadamard patches
                         rc_dependency[j].push_back({j+1, 1.0});
                     }
-                    else{
-                        rc_dependency[j].push_back({j+1, 2.0});
-                    }
                 }
                 else{
                     if(j+1 < _num_qubits) rc_dependency[j].push_back({j+1, 2.0}); // Higher weight for fallback edges
                 }
 
                 // check left row/column can be used for hadamard ancilla
-                can_use = true;
                 if(j > 0){
+                    bool can_use = true;
                     for(auto h: hadamard_patches){
                         if(cur_layer[j-1][h] != PatchType::empty){
                             can_use = false;
@@ -155,17 +152,10 @@
                         double weight = 1.0 + 0.1 * hadamard_patches.size(); // Base weight + penalty for number of hadamard patches
                         rc_dependency[j].push_back({j-1, 1.0});
                     }
-<<<<<<< HEAD
-                    else{
-                        rc_dependency[j].push_back({j-1, 2.0});
-                    }
-=======
                 }
                 else{
                     if(j > 0) rc_dependency[j].push_back({j-1, 2.0}); // Higher weight for fallback edges
->>>>>>> d7a65f34
-                }
-                
+                }
             }
         }
 
