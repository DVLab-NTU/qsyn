/****************************************************************************
  FileName     [ zxGraph.h ]
  PackageName  [ graph ]
  Synopsis     [ Define class ZXGraph member functions ]
  Author       [ Cheng-Hua Lu ]
  Copyright    [ Copyleft(c) 2022-present DVLab, GIEE, NTU, Taiwan ]
****************************************************************************/

#include "zxGraph.h"

#include <algorithm>
#include <cassert>
#include <iomanip>
#include <iostream>
#include <vector>
#include <unordered_set>

#include "util.h"
#include "textFormat.h"
#include <ranges>
#include <chrono>

using namespace std;
namespace TF = TextFormat;
extern size_t verbose;

EdgeType toggleEdge(const EdgeType& et) {
    if (et == EdgeType::SIMPLE)
        return EdgeType::HADAMARD;
    else if (et == EdgeType::HADAMARD)
        return EdgeType::SIMPLE;
    else
        return EdgeType::ERRORTYPE;
}

VertexType str2VertexType(const string& str) {
    if (str == "BOUNDARY")
        return VertexType::BOUNDARY;
    else if (str == "Z")
        return VertexType::Z;
    else if (str == "X")
        return VertexType::X;
    else if (str == "H_BOX")
        return VertexType::H_BOX;
    return VertexType::ERRORTYPE;
}

string VertexType2Str(const VertexType& vt) {
    if (vt == VertexType::X) return TF::BOLD(TF::RED("X"));
    if (vt == VertexType::Z) return TF::BOLD(TF::GREEN("Z"));
    if (vt == VertexType::H_BOX) return TF::BOLD(TF::YELLOW("H"));
    if (vt == VertexType::BOUNDARY) return "●";
    return "";
}

EdgeType* str2EdgeType(const string& str) {
    if (str == "SIMPLE")
        return new EdgeType(EdgeType::SIMPLE);
    else if (str == "HADAMARD")
        return new EdgeType(EdgeType::HADAMARD);
    return new EdgeType(EdgeType::ERRORTYPE);
}

string EdgeType2Str(const EdgeType* et) {
    if (*et == EdgeType::SIMPLE) return "-";
    if (*et == EdgeType::HADAMARD) return TF::BOLD(TF::BLUE("H"));
    return "";
}

/**************************************/
/*   class ZXVertex member functions   */
/**************************************/

ZXVertex* ZXVertex::getNeighbor(size_t idx) const {
    if (idx > getNeighbors().size() - 1) return nullptr;
    return getNeighbors()[idx];
}

vector<ZXVertex*> ZXVertex::getNeighbors() const {
    vector<ZXVertex*> neighbors;
    for (auto& itr : getNeighborMap()) neighbors.push_back(itr.first);
    return neighbors;
}

// Print functions

/**
 * @brief Print summary of ZXVertex
 *
 */
void ZXVertex::printVertex() const {
    cout << "ID:\t" << _id << "\t";
    cout << "VertexType:\t" << VertexType2Str(_type) << "\t";
    cout << "Qubit:\t" << _qubit << "\t";
    cout << "Phase:\t" << _phase << "\t";
    cout << "#Neighbors:\t" << _neighborMap.size() << "\t";
    printNeighborMap();
}

/**
 * @brief Print each element in _neighborMap
 *
 */
void ZXVertex::printNeighborMap() const {
    vector<pair<ZXVertex*, EdgeType*> > neighborList;
    for (auto& itr : _neighborMap) neighborList.push_back(make_pair(itr.first, itr.second));

    sort(neighborList.begin(), neighborList.end(), [](pair<ZXVertex*, EdgeType*> a, pair<ZXVertex*, EdgeType*> b) { return a.first->getId() < b.first->getId(); });

    for (size_t i = 0; i < neighborList.size(); i++) {
        cout << "(" << neighborList[i].first->getId() << ", " << EdgeType2Str(neighborList[i].second) << ") ";
    }
    cout << endl;
}

// Action

/**
 * @brief Remove all the connection between `this` and `v`.
 *
 * @param v
 * @param checked
 */
void ZXVertex::disconnect(ZXVertex* v, bool checked) {
    if (!checked) {
        if (!isNeighbor(v)) {
            cerr << "Error: Vertex " << v->getId() << " is not a neighbor of " << _id << endl;
            return;
        }
    }

    _neighborMap.erase(v);
    NeighborMap nMap = v->getNeighborMap();
    nMap.erase(this);
    v->setNeighborMap(nMap);
}

// Test

/**
 * @brief Check if `v` is one of the neighbors in ZXVertex
 *
 * @param v
 * @return bool
 */
bool ZXVertex::isNeighbor(ZXVertex* v) const {
    return _neighborMap.contains(v);
}

/**
 * @brief Check if ZXGraph is graph-like, report first error
 *
 * @param
 * @return bool
 */
bool ZXGraph::isGraphLike() const {
    
    // 2. all Hedge or Bedge
    for(size_t i=0; i < _edges.size(); i++){
        if((*_edges[i].second)== EdgeType::HADAMARD) continue;
        else{
            if(_edges[i].first.first->getType()== VertexType::BOUNDARY || _edges[i].first.second->getType()== VertexType::BOUNDARY) continue;
            else{
                cout << "False: Type (" << *_edges[i].second << ") of edge " << _edges[i].first.first->getId() << "--" << _edges[i].first.second->getId() << " is invalid!!" << endl;
                return false;
            }
        }
    }
    // 4. B-Z-B and B has only an edge
    for(size_t i=0; i<_inputs.size(); i++){
        if(_inputs[i] -> getNumNeighbors() != 1){
            cout << "False: Boundary vertex " << _inputs[i]->getId() << " has invalid number of neighbors!!" << endl;
            return false;
        }
        if(_inputs[i] -> getNeighbor(0) -> getType() == VertexType::BOUNDARY){
            cout << "False: Boundary vertex " << _inputs[i]->getId() << " has a boundary neighbor!!" << _inputs[i] -> getNeighbor(0) -> getId() << " !!" << endl;
            return false;
        }
    }
    // 1. all Z or B  3. no parallel, no selfloop (vertex neighbor)
    for(size_t i=0; i < _vertices.size(); i++){
        if(_vertices[i]->getType()!=VertexType::BOUNDARY && _vertices[i]->getType()!=VertexType::Z){
            cout << "False: Type (" << _vertices[i]->getType() << ") of vertex " << _vertices[i]->getId() << " is invalid!!" << endl;
            return false;
        }
        vector<ZXVertex* > neighbors = _vertices[i]->getNeighbors();
        vector<ZXVertex* > found;
        for(size_t j=0; j<neighbors.size(); j++){
            if(neighbors[j] == _vertices[i]){
                cout << "False: Vertex "<< _vertices[i]->getId() << " has selfloop(s)!!" << endl;
                return false;
            }
            else{
                if(find(found.begin(), found.end(), neighbors[j]) != found.end()){
                    cout << "False: Vertices " << _vertices[i]->getId() << " and " << neighbors[j]->getId() << " have parallel edges!!" << endl;
                    return false;
                }
                found.push_back(neighbors[j]);
            }
        }
    }
    cout << TF::BOLD(TF::GREEN("True: The graph is graph-like")) << endl;
    return true;
}

/**************************************/
/*   class ZXGraph member functions   */
/**************************************/

// Getter and setter

size_t ZXGraph::getNumIncidentEdges(ZXVertex* v) const {
    // cout << "Find incident of " << v->getId() << endl; 
    size_t count = 0;
    for(const auto& edge : _edges){
        if(edge.first.first == v || edge.first.second == v) count++;
    }
    return count;
}

EdgePair ZXGraph::getFirstIncidentEdge(ZXVertex* v) const {
    for(const auto& edge : _edges){
        if(edge.first.first == v || edge.first.second == v) return edge;
    }
    return make_pair(make_pair(nullptr, nullptr), nullptr);
}

vector<EdgePair> ZXGraph::getIncidentEdges(ZXVertex* v) const {
    // cout << "Find incident of " << v->getId() << endl; 
    vector<EdgePair> incidentEdges;
    for(size_t e = 0; e < _edges.size(); e++){
        if(_edges[e].first.first == v || _edges[e].first.second == v){
            // cout << _edges[e].first.first->getId() << " " << _edges[e].first.second->getId() << endl;
            incidentEdges.push_back(_edges[e]);
        }
    }
    return incidentEdges;
}

// For testing
void ZXGraph::generateCNOT() {
    cout << "Generate a 2-qubit CNOT graph for testing" << endl;
    // Generate Inputs
    vector<ZXVertex*> inputs, outputs, vertices;
    for (size_t i = 0; i < 2; i++) {
        addInput(findNextId(), i);
    }

    // Generate CNOT
    addVertex(findNextId(), 0, VertexType::Z);
    addVertex(findNextId(), 1, VertexType::X);

    // Generate Outputs
    for (size_t i = 0; i < 2; i++) {
        addOutput(findNextId(), i);
    }

    // Generate edges [(0,2), (1,3), (2,3), (2,4), (3,5)]
    addEdgeById(3, 5, new EdgeType(EdgeType::SIMPLE));
    addEdgeById(0, 2, new EdgeType(EdgeType::SIMPLE));
    addEdgeById(1, 3, new EdgeType(EdgeType::SIMPLE));
    addEdgeById(2, 3, new EdgeType(EdgeType::SIMPLE));
    addEdgeById(2, 4, new EdgeType(EdgeType::SIMPLE));
}

bool ZXGraph::isEmpty() const {
    if (_inputs.empty() && _outputs.empty() && _vertices.empty() && _edges.empty()) return true;
    return false;
}

bool ZXGraph::isValid() const {
    for (auto v: _inputs) {
        if (v->getNumNeighbors() != 1) return false;
    }
    for (auto v: _outputs) {
        if (v->getNumNeighbors() != 1) return false;
    }
    for (size_t i = 0; i < _edges.size(); i++) {
        if (!_edges[i].first.first->isNeighbor(_edges[i].first.second) ||
            !_edges[i].first.second->isNeighbor(_edges[i].first.first)) return false;
    }
    return true;
}

bool ZXGraph::isConnected(ZXVertex* v1, ZXVertex* v2) const {
    if (v1->isNeighbor(v2) && v2->isNeighbor(v1)) return true;
    return false;
}

bool ZXGraph::isId(size_t id) const {
    for (size_t i = 0; i < _vertices.size(); i++) {
        if (_vertices[i]->getId() == id) return true;
    }
    return false;
}

bool ZXGraph::isInputQubit(int qubit) const {
    return (_inputList.contains(qubit));
}

bool ZXGraph::isOutputQubit(int qubit) const {
    return (_outputList.contains(qubit));
}

// Add and Remove
ZXVertex* ZXGraph::addInput(size_t id, int qubit, bool checked) {
    if (!checked) {
        if (isId(id)) {
            cerr << "Error: This vertex id already exists!!" << endl;
            return nullptr;
        } else if (isInputQubit(qubit)) {
            cerr << "Error: This qubit's input already exists!!" << endl;
            return nullptr;
        }
    }
    ZXVertex* v = new ZXVertex(id, qubit, VertexType::BOUNDARY);
    _inputs.push_back(v);
    _vertices.push_back(v);
    setInputHash(qubit, v);
    if (verbose >= 5) cout << "Add input " << id << endl;
    return v;
}

ZXVertex* ZXGraph::addOutput(size_t id, int qubit, bool checked) {
    if (!checked) {
        if (isId(id)) {
            cerr << "Error: This vertex id already exists!!" << endl;
            return nullptr;
        } else if (isOutputQubit(qubit)) {
            cerr << "Error: This qubit's output already exists!!" << endl;
            return nullptr;
        } 
    }
    ZXVertex* v = new ZXVertex(id, qubit, VertexType::BOUNDARY);
    _vertices.push_back(v);
    _outputs.push_back(v);
    setOutputHash(qubit, v);
    if (verbose >= 5) cout << "Add output " << id << endl;
    return v;
    
}

ZXVertex* ZXGraph::addVertex(size_t id, int qubit, VertexType vt, Phase phase, bool checked) {
    if (!checked) {
        if (isId(id)) {
            cerr << "Error: This vertex id is already exist!!" << endl;
            return nullptr;
        } else if (vt == VertexType::BOUNDARY) {
            cerr << "Error: Use ADDInput / ADDOutput to add input vertex or output vertex!!" << endl;
            return nullptr;
        }
    }
    ZXVertex* v = new ZXVertex(id, qubit, vt, phase);
    _vertices.push_back(v);
    if (verbose >= 5) cout << "Add vertex " << id << endl;
    return v;
}
/**
 * @brief Add edge (<<vs, vt>, et>)
 *
 * @param vs
 * @param vt
 * @param et
 * @return EdgePair
 */
EdgePair ZXGraph::addEdge(ZXVertex* vs, ZXVertex* vt, EdgeType* et, bool allowSelfloop) {
    // if (vs->getType() == VertexType::BOUNDARY && vs->getNumNeighbors() >= 1) {
    //     cerr << "Boundary vertex " << vs->getId() << " must not have more than one neighbor." << endl;
    // } else if (vt->getType() == VertexType::BOUNDARY && vt->getNumNeighbors() >= 1) {
    //     cerr << "Boundary vertex " << vt->getId() << " must not have more than one neighbor." << endl;
    // } else if (vs == vt && vs->getType() == VertexType::BOUNDARY) {
    //     cerr << "Boundary vertex " << vs->getId() << " must not have self loop" << endl;
    // } else {
        // NeighborMap mode
    if(vt == vs && (!allowSelfloop)){
        if (*et == EdgeType::HADAMARD){
            vt->setPhase(vt->getPhase() + Phase(1));
            if (verbose >= 5) cout << "Add phase Pi to " << vt->getId() << " due to hadamard selfloop" << endl;
        }
        else if (verbose >= 5) cout << "Neglect simple selfloop on " << vt->getId() << endl;
        return make_pair(make_pair(nullptr, nullptr), nullptr);
<<<<<<< HEAD
    }
    else{
        vs->addNeighbor(make_pair(vt, et));
        vt->addNeighbor(make_pair(vs, et));
        _edges.emplace_back(make_pair(vs, vt), et);
        if (verbose >= 5) cout << "Add edge ( " << vs->getId() << ", " << vt->getId() << " )" << endl;
        return _edges.back();
    }
=======
    }
    else{
        vs->addNeighbor(make_pair(vt, et));
        vt->addNeighbor(make_pair(vs, et));
        _edges.emplace_back(make_pair(vs, vt), et);
        if (verbose >= 5) cout << "Add edge ( " << vs->getId() << ", " << vt->getId() << " )" << endl;
        return _edges.back();
    }
>>>>>>> 8560200f
    
    // }

    // return make_pair(make_pair(nullptr, nullptr), nullptr);
}

void ZXGraph::addEdgeById(size_t id_s, size_t id_t, EdgeType* et) {
    if (!isId(id_s))
        cerr << "Error: id_s provided does not exist!" << endl;
    else if (!isId(id_t))
        cerr << "Error: id_t provided does not exist!" << endl;
    else {
        ZXVertex* vs = findVertexById(id_s);
        ZXVertex* vt = findVertexById(id_t);
        addEdge(vs, vt, et);
    }
}

void ZXGraph::addInputs(vector<ZXVertex*> inputs) {
    _inputs.insert(_inputs.end(), inputs.begin(), inputs.end());
}

void ZXGraph::addOutputs(vector<ZXVertex*> outputs) {
    _outputs.insert(_outputs.end(), outputs.begin(), outputs.end());
}

void ZXGraph::addVertices(vector<ZXVertex*> vertices) {
    _vertices.insert(_vertices.end(), vertices.begin(), vertices.end());
}

void ZXGraph::addEdges(vector<EdgePair> edges) {
    _edges.insert(_edges.end(), edges.begin(), edges.end());
}

void ZXGraph::mergeInputList(unordered_map<size_t, ZXVertex*> lst) {
    _inputList.merge(lst);
}

void ZXGraph::mergeOutputList(unordered_map<size_t, ZXVertex*> lst) {
    _outputList.merge(lst);
}

/**
 * @brief Remove `v` in ZXGraph and maintain the relationship between each vertex.
 *
 * @param v
 * @param checked
 */
void ZXGraph::removeVertex(ZXVertex* v, bool checked) {
    if (!checked) {
        if (!isId(v->getId())) {
            cerr << "This vertex does not exist!" << endl;
            return;
        }
    }

    if (verbose >= 5) cout << "Remove ID: " << v->getId() << endl;

    // Check if also in _inputs or _outputs
    if (auto itr = find(_inputs.begin(), _inputs.end(), v); itr != _inputs.end()) {
        _inputList.erase(v->getQubit());
        _inputs.erase(itr);
    }
    if (auto itr = find(_outputs.begin(), _outputs.end(), v); itr != _outputs.end()) {
        _outputList.erase(v->getQubit());
        _outputs.erase(itr);
    }

    // Check _edges
    vector<EdgePair> newEdges;
    for (size_t i = 0; i < _edges.size(); i++) {
        if (_edges[i].first.first == v || _edges[i].first.second == v)
            _edges[i].first.first->disconnect(_edges[i].first.second, true);
        else {
            newEdges.push_back(_edges[i]);
        }
    }
    setEdges(newEdges);

    // Check _vertices
    _vertices.erase(find(_vertices.begin(), _vertices.end(), v));

    // deallocate ZXVertex
    delete v;
}

/**
 * @brief Remove all vertex in vertices by calling `removeVertex(ZXVertex* v, bool checked)`
 *
 * @param vertices
 * @param checked
 */
void ZXGraph::removeVertices(vector<ZXVertex*> vertices, bool checked) {

    unordered_set<ZXVertex*> removing;
    for (const auto& v : vertices) {
        if (!checked) {
            if (!isId(v->getId())) {
                cerr << "Vertex " << v->getId() << " does not exist!" << endl;
                continue;
            }
        }
        if (verbose >= 5) cout << "Remove ID: " << v->getId() << endl;
        removing.insert(v);
    }

    // Check if also in _inputs or _outputs
    vector<ZXVertex*> newInputs;
    unordered_map<size_t, ZXVertex*> newInputList;
    for (const auto& v : _inputs) {
        if (!removing.contains(v)) {
            newInputs.push_back(v);
            newInputList[v->getQubit()] = v;
        }
    }
    setInputs(newInputs);
    setInputList(newInputList);

    vector<ZXVertex*> newOutputs;
    unordered_map<size_t, ZXVertex*> newOutputList;
    for (const auto& v : _outputs) {
        if (!removing.contains(v)) {
            newOutputs.push_back(v);
            newOutputList[v->getQubit()] = v;
        }
    }
    setOutputs(newOutputs);
    setOutputList(newOutputList);

    vector<EdgePair> newEdges;

    // Check _edges
    for (const auto& edge : _edges) {
        if (removing.contains(edge.first.first) || removing.contains(edge.first.second)) {
            edge.first.first->disconnect(edge.first.second, true);
        } else {
            newEdges.push_back(edge);
        }
    }
    setEdges(newEdges);
    // Check _vertices
    vector<ZXVertex*> newVertices;
    for (const auto& v : _vertices) {
        if (!removing.contains(v)) {
            newVertices.push_back(v);
        }
    }
    setVertices(newVertices);

    // deallocate ZXVertex
    for (const auto& v : removing) {
        delete v;
    }
}

/**
 * @brief Remove vertex by vertex's id. (Used in ZXCmd.cpp)
 *
 * @param id
 */
void ZXGraph::removeVertexById(const size_t& id) {
    auto v = findVertexById(id);
    if (v != nullptr)
        removeVertex(v, true);
    else
        cerr << "Error: This vertex id does not exist!!" << endl;
}

/**
 * @brief Remove all vertices with no neighbor.
 *
 */
void ZXGraph::removeIsolatedVertices() {
    vector<ZXVertex*> removing;
    for (const auto& v : _vertices) {
        if (v->getNeighborMap().empty()) {
            removing.push_back(v);
        }
    }
    removeVertices(removing);
}

/**
 * @brief Remove all edges between `vs` and `vt` by pointer.
 *
 * @param vs
 * @param vt
 * @param checked
 */
void ZXGraph::removeEdge(ZXVertex* vs, ZXVertex* vt, bool checked) {
    if (!checked) {
        if (!vs->isNeighbor(vt) || !vt->isNeighbor(vs)) {
            cerr << "Error: Vertex " << vs->getId() << " and " << vt->getId() << " are not connected!" << endl;
            return;
        }
    }
    for (size_t i = 0; i < _edges.size();) {
        if ((_edges[i].first.first == vs && _edges[i].first.second == vt) || (_edges[i].first.first == vt && _edges[i].first.second == vs)) {
            _edges.erase(_edges.begin() + i);
        } else
            i++;
    }
    vs->disconnect(vt, true);

    if (verbose >= 5) cout << "Remove edge ( " << vs->getId() << ", " << vt->getId() << " )" << endl;
}

/**
 * @brief Remove an edge exactly equal to `ep`.
 *
 * @param ep
 */
void ZXGraph::removeEdgeByEdgePair(const EdgePair& ep) {
    for (size_t i = 0; i < _edges.size(); i++) {
        if ((ep.first.first == _edges[i].first.first && ep.first.second == _edges[i].first.second && ep.second == _edges[i].second) || 
             (ep.first.first == _edges[i].first.second && ep.first.second == _edges[i].first.first && ep.second == _edges[i].second)) {
            if (verbose >= 5) cout << "Remove (" << ep.first.first->getId() << ", " << ep.first.second->getId() << " )" << endl;
            NeighborMap nb = ep.first.first->getNeighborMap();
            auto neighborItr = nb.equal_range(ep.first.second);
            for (auto itr = neighborItr.first; itr != neighborItr.second; ++itr) {
                if (itr->second == ep.second) {
                    nb.erase(itr);
                    ep.first.first->setNeighborMap(nb);
                    break;
                }
            }
            nb = ep.first.second->getNeighborMap();
            neighborItr = nb.equal_range(ep.first.first);
            for (auto itr = neighborItr.first; itr != neighborItr.second; ++itr) {
                if (itr->second == ep.second) {
                    nb.erase(itr);
                    ep.first.second->setNeighborMap(nb);
                    break;
                }
            }
            delete ep.second;
            _edges.erase(_edges.begin() + i);

            return;
        }
    }
}

void ZXGraph::removeEdgesByEdgePairs(const vector<EdgePair>& eps) {
    unordered_set<EdgePair> removing;
    for (const auto& ep : eps) {
        removing.insert(ep);
        if (verbose >= 5) {
            cout << "Remove (" << ep.first.first->getId() << ", " << ep.first.second->getId() << " )" << endl;
        }

        NeighborMap nbm = ep.first.first->getNeighborMap();
        auto result = nbm.equal_range(ep.first.second);
        for (auto& itr = result.first; itr != result.second; ++itr) {
            if (itr->second == ep.second) {
                nbm.erase(itr);
                ep.first.first->setNeighborMap(nbm);
                break;
            }
        }

        nbm = ep.first.second->getNeighborMap();
        result = nbm.equal_range(ep.first.first);
        for (auto& itr = result.first; itr != result.second; ++itr) {
            if (itr->second == ep.second) {
                nbm.erase(itr);
                ep.first.second->setNeighborMap(nbm);
                break;
            }
        }
    }

    vector<EdgePair> newEdges;

    for (const auto& edge : _edges) {
        if (!removing.contains(edge) && !removing.contains(
            make_pair(make_pair(edge.first.second, edge.first.first), edge.second)
        )) {
            newEdges.push_back(edge);
        }
    } 
    setEdges(newEdges);
}

/**
 * @brief Remove all edges between `vs` and `vt` by vertex's id.
 *
 * @param id_s
 * @param id_t
 */
void ZXGraph::removeEdgeById(const size_t& id_s, const size_t& id_t) {
    if (!isId(id_s))
        cerr << "Error: id_s provided does not exist!" << endl;
    else if (!isId(id_t))
        cerr << "Error: id_t provided does not exist!" << endl;
    else {
        ZXVertex* vs = findVertexById(id_s);
        ZXVertex* vt = findVertexById(id_t);
        removeEdge(vs, vt);
    }
}

/**
 * @brief adjoint the zxgraph
 * 
 */
void ZXGraph::adjoint() {
    swap(_inputs, _outputs);
    swap(_inputList, _outputList);
    for (auto& v : _vertices) v->setPhase(-v->getPhase());
}

/**
 * @brief Assign rotation/value to the specified boundary 
 *
 * @param qubit
 * @param isInput
 * @param ty
 * @param phase
 */
void ZXGraph::assignBoundary(size_t qubit, bool isInput, VertexType ty, Phase phase){
    ZXVertex* v = addVertex(findNextId(), qubit, ty, phase);
    ZXVertex* boundary = isInput ? _inputList[qubit] : _outputList[qubit];
    EdgeType e = *(boundary -> getNeighborMap().begin()->second);
    ZXVertex* nebBound = boundary->getNeighbor(0);
    removeVertex(boundary);
    // removeEdge(boundary, nebBound);
    addEdge(v, nebBound, new EdgeType(e));
}


// Find functions

/**
 * @brief Find Vertex by vertex's id.
 *
 * @param id
 * @return ZXVertex*
 */
ZXVertex* ZXGraph::findVertexById(const size_t& id) const {
    for (size_t i = 0; i < _vertices.size(); i++) {
        if (_vertices[i]->getId() == id) return _vertices[i];
    }
    return nullptr;
}

/**
 * @brief Find the next id that is never been used.
 *
 * @return size_t
 */
size_t ZXGraph::findNextId() const {
    size_t nextId = 0;
    for (size_t i = 0; i < _vertices.size(); i++) {
        if (_vertices[i]->getId() >= nextId) nextId = _vertices[i]->getId() + 1;
    }
    return nextId;
}

// Action
void ZXGraph::reset() {
    // for(size_t i = 0; i < _vertices.size(); i++) delete _vertices[i];
    // for(size_t i = 0; i < _topoOrder.size(); i++) delete _topoOrder[i];
    _inputs.clear();
    _outputs.clear();
    _vertices.clear();
    _edges.clear();
    _inputList.clear();
    _outputList.clear();
    _topoOrder.clear();
    _globalDFScounter = 1;
}

ZXGraph* ZXGraph::copy() const {
    //! Check if EdgeType change simultaneously
    
    ZXGraph* newGraph = new ZXGraph(0);
    unordered_map<size_t, ZXVertex*> id2vertex;
    newGraph->setId(getId());

    newGraph->_inputs.reserve(this->getNumInputs());
    newGraph->_inputList.reserve(this->getNumInputs());
    newGraph->_outputs.reserve(this->getNumOutputs());
    newGraph->_outputList.reserve(this->getNumOutputs());
    newGraph->_vertices.reserve(this->getNumVertices());
    id2vertex.reserve(this->getNumVertices());
    newGraph->_edges.reserve(this->getNumEdges());
    // new Inputs
    for (const auto& v : this->getInputs()) {
        id2vertex[v->getId()] = newGraph->addInput(v->getId(), v->getQubit(), true);
        
    }

    // new Outputs
    for (const auto& v : this->getOutputs()) {
        id2vertex[v->getId()] = newGraph->addOutput(v->getId(), v->getQubit(), true);
    }

    // new Vertices (without I/O)
    for (const auto& v : this->getVertices()) {
        if (v->getType() != VertexType::BOUNDARY) {
            id2vertex[v->getId()] = newGraph->addVertex(v->getId(), v->getQubit(), v->getType(), v->getPhase(), true);
        }
    }

    for (const auto& [vpair, etype]: this->getEdges()) {
        newGraph->addEdge(id2vertex[vpair.first->getId()], id2vertex[vpair.second->getId()], new EdgeType(*etype));
    }
    
    return newGraph;
}

void ZXGraph::sortIOByQubit() {
    sort(_inputs.begin(), _inputs.end(), [](ZXVertex* a, ZXVertex* b) { return a->getQubit() < b->getQubit(); });
    sort(_outputs.begin(), _outputs.end(), [](ZXVertex* a, ZXVertex* b) { return a->getQubit() < b->getQubit(); });
}

void ZXGraph::sortVerticeById() {
    sort(_vertices.begin(), _vertices.end(), [](ZXVertex* a, ZXVertex* b) { return a->getId() < b->getId(); });
}

void ZXGraph::liftQubit(const size_t& n) {
    for_each(_vertices.begin(), _vertices.end(), [&n](ZXVertex* v) { v->setQubit(v->getQubit() + n); });

    unordered_map<size_t, ZXVertex*> newInputList, newOutputList;

    for_each(_inputList.begin(), _inputList.end(),
             [&n, &newInputList](pair<size_t, ZXVertex*> itr) {
                 newInputList[itr.first + n] = itr.second;
             });
    for_each(_outputList.begin(), _outputList.end(),
             [&n, &newOutputList](pair<size_t, ZXVertex*> itr) {
                 newOutputList[itr.first + n] = itr.second;
             });

    setInputList(newInputList);
    setOutputList(newOutputList);
}

// Print functions
void ZXGraph::printGraph() const {
    cout << "Graph " << _id << endl;
    cout << setw(15) << left << "Inputs: " << _inputs.size() << endl;
    cout << setw(15) << left << "Outputs: " << _outputs.size() << endl;
    cout << setw(15) << left << "Vertices: " << _vertices.size() << endl;
    cout << setw(15) << left << "Edges: " << _edges.size() << endl;
}

void ZXGraph::printInputs() const {
    for (size_t i = 0; i < _inputs.size(); i++) {
        cout << "Input " << i + 1 << setw(8) << left << ":" << _inputs[i]->getId() << endl;
    }
    cout << "Total #Inputs: " << _inputs.size() << endl;
}

void ZXGraph::printOutputs() const {
    for (size_t i = 0; i < _outputs.size(); i++) {
        cout << "Output " << i + 1 << setw(7) << left << ":" << _outputs[i]->getId() << endl;
    }
    cout << "Total #Outputs: " << _outputs.size() << endl;
}

void ZXGraph::printVertices() const {
    cout << "\n";
    for (size_t i = 0; i < _vertices.size(); i++) {
        _vertices[i]->printVertex();
    }
    cout << "Total #Vertices: " << _vertices.size() << endl;
    cout << "\n";
}

void ZXGraph::printEdges() const {
    for (size_t i = 0; i < _edges.size(); i++) {
        cout << "( " << _edges[i].first.first->getId() << ", " << _edges[i].first.second->getId() << " )\tType:\t" << EdgeType2Str(_edges[i].second) << endl;
    }
    cout << "Total #Edges: " << _edges.size() << endl;
}

void ZXGraph::printEdge(size_t idx) const{
    if(idx < _edges.size())
        cout << "( " << _edges[idx].first.first->getId() << ", " << _edges[idx].first.second->getId() << " )\tType:\t" << EdgeType2Str(_edges[idx].second) << endl;
}

EdgePair makeEdgeKey(ZXVertex* v1, ZXVertex* v2, EdgeType* et) {
    return make_pair(
        (v2->getId() < v1->getId()) ? make_pair(v2, v1) : make_pair(v1, v2), et);
}

EdgePair makeEdgeKey(EdgePair epair) {
    return make_pair(
        (epair.first.second->getId() < epair.first.first->getId()) ? make_pair(epair.first.second, epair.first.first) : make_pair(epair.first.first, epair.first.second), epair.second);
}

EdgeKey makeEdgeKey(ZXVertex* v1, ZXVertex* v2, EdgeType et) {
    return make_pair(
        (v2->getId() < v1->getId()) ? make_pair(v2, v1) : make_pair(v1, v2), et);
}

EdgeKey makeEdgeKey(EdgeKey epair) {
    return make_pair(
        (epair.first.second->getId() < epair.first.first->getId()) ? make_pair(epair.first.second, epair.first.first) : make_pair(epair.first.first, epair.first.second), epair.second);
}<|MERGE_RESOLUTION|>--- conflicted
+++ resolved
@@ -379,7 +379,6 @@
         }
         else if (verbose >= 5) cout << "Neglect simple selfloop on " << vt->getId() << endl;
         return make_pair(make_pair(nullptr, nullptr), nullptr);
-<<<<<<< HEAD
     }
     else{
         vs->addNeighbor(make_pair(vt, et));
@@ -388,16 +387,6 @@
         if (verbose >= 5) cout << "Add edge ( " << vs->getId() << ", " << vt->getId() << " )" << endl;
         return _edges.back();
     }
-=======
-    }
-    else{
-        vs->addNeighbor(make_pair(vt, et));
-        vt->addNeighbor(make_pair(vs, et));
-        _edges.emplace_back(make_pair(vs, vt), et);
-        if (verbose >= 5) cout << "Add edge ( " << vs->getId() << ", " << vt->getId() << " )" << endl;
-        return _edges.back();
-    }
->>>>>>> 8560200f
     
     // }
 
