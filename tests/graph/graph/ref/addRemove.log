DV Lab, NTUEE, Qsyn 0.4.2
<<<<<<< HEAD
qsyn> zxnew
Created and checked out to ZXGraph 0
=======
qsyn> zxgr benchmark/zx/cnot.zx
Create and checkout to Graph 0
>>>>>>> d065cb13

qsyn> zxgp -v

ID:   0 (●, 0)           (Qubit, Col): (0, 0)	  #Neighbors:   1     (2, -) 
ID:   1 (●, 0)           (Qubit, Col): (1, 0)	  #Neighbors:   1     (3, -) 
ID:   2 ([1m[32mZ[0m[0m, 0)           (Qubit, Col): (0, 1)	  #Neighbors:   3     (0, -) (3, -) (4, -) 
ID:   3 ([1m[31mX[0m[0m, 0)           (Qubit, Col): (1, 1)	  #Neighbors:   3     (1, -) (2, -) (5, -) 
ID:   4 (●, 0)           (Qubit, Col): (0, 2)	  #Neighbors:   1     (2, -) 
ID:   5 (●, 0)           (Qubit, Col): (1, 2)	  #Neighbors:   1     (3, -) 
Total #Vertices: 6


qsyn> zxge -rme 2 3 SIMPLE

qsyn> zxgp -v

ID:   0 (●, 0)           (Qubit, Col): (0, 0)	  #Neighbors:   1     (2, -) 
ID:   1 (●, 0)           (Qubit, Col): (1, 0)	  #Neighbors:   1     (3, -) 
ID:   2 ([1m[32mZ[0m[0m, 0)           (Qubit, Col): (0, 1)	  #Neighbors:   2     (0, -) (4, -) 
ID:   3 ([1m[31mX[0m[0m, 0)           (Qubit, Col): (1, 1)	  #Neighbors:   2     (1, -) (5, -) 
ID:   4 (●, 0)           (Qubit, Col): (0, 2)	  #Neighbors:   1     (2, -) 
ID:   5 (●, 0)           (Qubit, Col): (1, 2)	  #Neighbors:   1     (3, -) 
Total #Vertices: 6


qsyn> zxr

<<<<<<< HEAD
qsyn> zxnew
Created and checked out to ZXGraph 0
=======
qsyn> zxgr benchmark/zx/cnot.zx
Create and checkout to Graph 0
>>>>>>> d065cb13

qsyn> zxgp -v

ID:   0 (●, 0)           (Qubit, Col): (0, 0)	  #Neighbors:   1     (2, -) 
ID:   1 (●, 0)           (Qubit, Col): (1, 0)	  #Neighbors:   1     (3, -) 
ID:   2 ([1m[32mZ[0m[0m, 0)           (Qubit, Col): (0, 1)	  #Neighbors:   3     (0, -) (3, -) (4, -) 
ID:   3 ([1m[31mX[0m[0m, 0)           (Qubit, Col): (1, 1)	  #Neighbors:   3     (1, -) (2, -) (5, -) 
ID:   4 (●, 0)           (Qubit, Col): (0, 2)	  #Neighbors:   1     (2, -) 
ID:   5 (●, 0)           (Qubit, Col): (1, 2)	  #Neighbors:   1     (3, -) 
Total #Vertices: 6


qsyn> zxge -rmv 2

qsyn> zxgp -v

ID:   0 (●, 0)           (Qubit, Col): (0, 0)	  #Neighbors:   0     
ID:   1 (●, 0)           (Qubit, Col): (1, 0)	  #Neighbors:   1     (3, -) 
ID:   3 ([1m[31mX[0m[0m, 0)           (Qubit, Col): (1, 1)	  #Neighbors:   2     (1, -) (5, -) 
ID:   4 (●, 0)           (Qubit, Col): (0, 2)	  #Neighbors:   0     
ID:   5 (●, 0)           (Qubit, Col): (1, 2)	  #Neighbors:   1     (3, -) 
Total #Vertices: 5


qsyn> zxge -rmv -i
Note: removing isolated vertices...

qsyn> zxgp -v

ID:   1 (●, 0)           (Qubit, Col): (1, 0)	  #Neighbors:   1     (3, -) 
ID:   3 ([1m[31mX[0m[0m, 0)           (Qubit, Col): (1, 1)	  #Neighbors:   2     (1, -) (5, -) 
ID:   5 (●, 0)           (Qubit, Col): (1, 2)	  #Neighbors:   1     (3, -) 
Total #Vertices: 3


qsyn> zxr

<<<<<<< HEAD
qsyn> zxnew
Created and checked out to ZXGraph 0
=======
qsyn> zxgr benchmark/zx/cnot.zx
Create and checkout to Graph 0
>>>>>>> d065cb13

qsyn> zxgp -v

ID:   0 (●, 0)           (Qubit, Col): (0, 0)	  #Neighbors:   1     (2, -) 
ID:   1 (●, 0)           (Qubit, Col): (1, 0)	  #Neighbors:   1     (3, -) 
ID:   2 ([1m[32mZ[0m[0m, 0)           (Qubit, Col): (0, 1)	  #Neighbors:   3     (0, -) (3, -) (4, -) 
ID:   3 ([1m[31mX[0m[0m, 0)           (Qubit, Col): (1, 1)	  #Neighbors:   3     (1, -) (2, -) (5, -) 
ID:   4 (●, 0)           (Qubit, Col): (0, 2)	  #Neighbors:   1     (2, -) 
ID:   5 (●, 0)           (Qubit, Col): (1, 2)	  #Neighbors:   1     (3, -) 
Total #Vertices: 6


qsyn> zxge -rmv 1 2

qsyn> zxgp -v

ID:   0 (●, 0)           (Qubit, Col): (0, 0)	  #Neighbors:   0     
ID:   3 ([1m[31mX[0m[0m, 0)           (Qubit, Col): (1, 1)	  #Neighbors:   1     (5, -) 
ID:   4 (●, 0)           (Qubit, Col): (0, 2)	  #Neighbors:   0     
ID:   5 (●, 0)           (Qubit, Col): (1, 2)	  #Neighbors:   1     (3, -) 
Total #Vertices: 4


qsyn> zxr 

qsyn> zxnew
Created and checked out to ZXGraph 0

qsyn> zxge -addi 1

qsyn> zxge -addi 0

qsyn> zxge -addi 2

qsyn> zxge -addo 0

qsyn> zxge -addo 2

qsyn> zxge -addo 1

qsyn> zxgp -inputs
Input ( 0 1 2 )
Total #Inputs: 3

qsyn> zxgp -o
Output ( 3 4 5 )
Total #Outputs: 3

qsyn> zxgp -v

ID:   0 (●, 0)           (Qubit, Col): (1, 0)	  #Neighbors:   0     
ID:   1 (●, 0)           (Qubit, Col): (0, 0)	  #Neighbors:   0     
ID:   2 (●, 0)           (Qubit, Col): (2, 0)	  #Neighbors:   0     
ID:   3 (●, 0)           (Qubit, Col): (0, 0)	  #Neighbors:   0     
ID:   4 (●, 0)           (Qubit, Col): (2, 0)	  #Neighbors:   0     
ID:   5 (●, 0)           (Qubit, Col): (1, 0)	  #Neighbors:   0     
Total #Vertices: 6


qsyn> zxr

<<<<<<< HEAD
qsyn> zxnew
Created and checked out to ZXGraph 0
=======
qsyn> zxgr benchmark/zx/cnot.zx
Create and checkout to Graph 0
>>>>>>> d065cb13

qsyn> zxgp -v

ID:   0 (●, 0)           (Qubit, Col): (0, 0)	  #Neighbors:   1     (2, -) 
ID:   1 (●, 0)           (Qubit, Col): (1, 0)	  #Neighbors:   1     (3, -) 
ID:   2 ([1m[32mZ[0m[0m, 0)           (Qubit, Col): (0, 1)	  #Neighbors:   3     (0, -) (3, -) (4, -) 
ID:   3 ([1m[31mX[0m[0m, 0)           (Qubit, Col): (1, 1)	  #Neighbors:   3     (1, -) (2, -) (5, -) 
ID:   4 (●, 0)           (Qubit, Col): (0, 2)	  #Neighbors:   1     (2, -) 
ID:   5 (●, 0)           (Qubit, Col): (1, 2)	  #Neighbors:   1     (3, -) 
Total #Vertices: 6


qsyn> zxge -rmv 0

qsyn> zxgp -v

ID:   1 (●, 0)           (Qubit, Col): (1, 0)	  #Neighbors:   1     (3, -) 
ID:   2 ([1m[32mZ[0m[0m, 0)           (Qubit, Col): (0, 1)	  #Neighbors:   2     (3, -) (4, -) 
ID:   3 ([1m[31mX[0m[0m, 0)           (Qubit, Col): (1, 1)	  #Neighbors:   3     (1, -) (2, -) (5, -) 
ID:   4 (●, 0)           (Qubit, Col): (0, 2)	  #Neighbors:   1     (2, -) 
ID:   5 (●, 0)           (Qubit, Col): (1, 2)	  #Neighbors:   1     (3, -) 
Total #Vertices: 5


qsyn> zxge -rme 2 3 SIMPLE

qsyn> zxgp -v 

ID:   1 (●, 0)           (Qubit, Col): (1, 0)	  #Neighbors:   1     (3, -) 
ID:   2 ([1m[32mZ[0m[0m, 0)           (Qubit, Col): (0, 1)	  #Neighbors:   1     (4, -) 
ID:   3 ([1m[31mX[0m[0m, 0)           (Qubit, Col): (1, 1)	  #Neighbors:   2     (1, -) (5, -) 
ID:   4 (●, 0)           (Qubit, Col): (0, 2)	  #Neighbors:   1     (2, -) 
ID:   5 (●, 0)           (Qubit, Col): (1, 2)	  #Neighbors:   1     (3, -) 
Total #Vertices: 5


qsyn> zxge -addi 0

qsyn> zxgp -v

ID:   1 (●, 0)           (Qubit, Col): (1, 0)	  #Neighbors:   1     (3, -) 
ID:   2 ([1m[32mZ[0m[0m, 0)           (Qubit, Col): (0, 1)	  #Neighbors:   1     (4, -) 
ID:   3 ([1m[31mX[0m[0m, 0)           (Qubit, Col): (1, 1)	  #Neighbors:   2     (1, -) (5, -) 
ID:   4 (●, 0)           (Qubit, Col): (0, 2)	  #Neighbors:   1     (2, -) 
ID:   5 (●, 0)           (Qubit, Col): (1, 2)	  #Neighbors:   1     (3, -) 
ID:   6 (●, 0)           (Qubit, Col): (0, 0)	  #Neighbors:   0     
Total #Vertices: 6


qsyn> zxge -adde 6 2 SIMPLE

qsyn> zxge -adde 2 3 SIMPLE

qsyn> zxgp -v

ID:   1 (●, 0)           (Qubit, Col): (1, 0)	  #Neighbors:   1     (3, -) 
ID:   2 ([1m[32mZ[0m[0m, 0)           (Qubit, Col): (0, 1)	  #Neighbors:   3     (3, -) (4, -) (6, -) 
ID:   3 ([1m[31mX[0m[0m, 0)           (Qubit, Col): (1, 1)	  #Neighbors:   3     (1, -) (2, -) (5, -) 
ID:   4 (●, 0)           (Qubit, Col): (0, 2)	  #Neighbors:   1     (2, -) 
ID:   5 (●, 0)           (Qubit, Col): (1, 2)	  #Neighbors:   1     (3, -) 
ID:   6 (●, 0)           (Qubit, Col): (0, 0)	  #Neighbors:   1     (2, -) 
Total #Vertices: 6


qsyn> qq -f
<|MERGE_RESOLUTION|>--- conflicted
+++ resolved
@@ -1,11 +1,6 @@
 DV Lab, NTUEE, Qsyn 0.4.2
-<<<<<<< HEAD
-qsyn> zxnew
+qsyn> zxgr benchmark/zx/cnot.zx
 Created and checked out to ZXGraph 0
-=======
-qsyn> zxgr benchmark/zx/cnot.zx
-Create and checkout to Graph 0
->>>>>>> d065cb13
 
 qsyn> zxgp -v
 
@@ -33,13 +28,8 @@
 
 qsyn> zxr
 
-<<<<<<< HEAD
-qsyn> zxnew
+qsyn> zxgr benchmark/zx/cnot.zx
 Created and checked out to ZXGraph 0
-=======
-qsyn> zxgr benchmark/zx/cnot.zx
-Create and checkout to Graph 0
->>>>>>> d065cb13
 
 qsyn> zxgp -v
 
@@ -77,13 +67,8 @@
 
 qsyn> zxr
 
-<<<<<<< HEAD
-qsyn> zxnew
+qsyn> zxgr benchmark/zx/cnot.zx
 Created and checked out to ZXGraph 0
-=======
-qsyn> zxgr benchmark/zx/cnot.zx
-Create and checkout to Graph 0
->>>>>>> d065cb13
 
 qsyn> zxgp -v
 
@@ -145,13 +130,8 @@
 
 qsyn> zxr
 
-<<<<<<< HEAD
-qsyn> zxnew
+qsyn> zxgr benchmark/zx/cnot.zx
 Created and checked out to ZXGraph 0
-=======
-qsyn> zxgr benchmark/zx/cnot.zx
-Create and checkout to Graph 0
->>>>>>> d065cb13
 
 qsyn> zxgp -v
 
