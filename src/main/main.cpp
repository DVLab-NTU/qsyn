--- conflicted
+++ resolved
@@ -68,13 +68,9 @@
         !initTensorCmd() ||
         !initM2Cmd() ||
         !initExtractCmd() ||
-<<<<<<< HEAD
         !initGFlowCmd() ||
         !initLTCmd()
     ) {
-=======
-        !initGFlowCmd()) {
->>>>>>> e593b933
         return 1;
     }
 
