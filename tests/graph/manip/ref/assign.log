DV Lab, NTUEE, Qsyn 0.4.2
qsyn> qccr benchmark/pseudoSimp/tof2.qasm
Create and checkout to QCir 0

qsyn> qc2ts
Traverse and build the tensor... 
Successfully added Tensor 0
Stored the resulting tensor as tensor id 0

qsyn> qc2zx
Create and checkout to Graph 0

qsyn> zxgp -v

<<<<<<< HEAD
ID:   0 (●, 0)           (Qubit, Col): (0, 0)	  #Neighbors:   1     (22, -) 
ID:   1 (●, 0)           (Qubit, Col): (0, 22)	  #Neighbors:   1     (26, -) 
ID:   2 (●, 0)           (Qubit, Col): (1, 0)	  #Neighbors:   1     (16, -) 
ID:   3 (●, 0)           (Qubit, Col): (1, 22)	  #Neighbors:   1     (21, -) 
ID:   4 (●, 0)           (Qubit, Col): (2, 0)	  #Neighbors:   1     (6, [1m[34mH[0m[0m) 
ID:   5 (●, 0)           (Qubit, Col): (2, 22)	  #Neighbors:   1     (15, -) 
ID:   6 ([1m[32mZ[0m[0m, 0)           (Qubit, Col): (2, 11)	  #Neighbors:   2     (4, [1m[34mH[0m[0m) (7, -) 
ID:   7 ([1m[31mX[0m[0m, 0)           (Qubit, Col): (2, 12)	  #Neighbors:   3     (6, -) (8, -) (16, -) 
ID:   8 ([1m[32mZ[0m[0m, 7π/4)        (Qubit, Col): (2, 13)	  #Neighbors:   2     (7, -) (9, -) 
ID:   9 ([1m[31mX[0m[0m, 0)           (Qubit, Col): (2, 14)	  #Neighbors:   3     (8, -) (10, -) (22, -) 
ID:  10 ([1m[32mZ[0m[0m, π/4)         (Qubit, Col): (2, 15)	  #Neighbors:   2     (9, -) (11, -) 
ID:  11 ([1m[31mX[0m[0m, 0)           (Qubit, Col): (2, 16)	  #Neighbors:   3     (10, -) (12, -) (17, -) 
ID:  12 ([1m[32mZ[0m[0m, 7π/4)        (Qubit, Col): (2, 17)	  #Neighbors:   2     (11, -) (13, -) 
ID:  13 ([1m[31mX[0m[0m, 0)           (Qubit, Col): (2, 18)	  #Neighbors:   3     (12, -) (14, -) (23, -) 
ID:  14 ([1m[32mZ[0m[0m, π/4)         (Qubit, Col): (2, 19)	  #Neighbors:   2     (13, -) (15, [1m[34mH[0m[0m) 
ID:  15 ([1m[32mZ[0m[0m, 0)           (Qubit, Col): (2, 20)	  #Neighbors:   2     (5, -) (14, [1m[34mH[0m[0m) 
ID:  16 ([1m[32mZ[0m[0m, 0)           (Qubit, Col): (1, 12)	  #Neighbors:   3     (2, -) (7, -) (17, -) 
ID:  17 ([1m[32mZ[0m[0m, 0)           (Qubit, Col): (1, 16)	  #Neighbors:   3     (11, -) (16, -) (18, -) 
ID:  18 ([1m[32mZ[0m[0m, π/4)         (Qubit, Col): (1, 17)	  #Neighbors:   2     (17, -) (19, -) 
ID:  19 ([1m[31mX[0m[0m, 0)           (Qubit, Col): (1, 19)	  #Neighbors:   3     (18, -) (20, -) (24, -) 
ID:  20 ([1m[32mZ[0m[0m, 7π/4)        (Qubit, Col): (1, 20)	  #Neighbors:   2     (19, -) (21, -) 
ID:  21 ([1m[31mX[0m[0m, 0)           (Qubit, Col): (1, 21)	  #Neighbors:   3     (3, -) (20, -) (26, -) 
ID:  22 ([1m[32mZ[0m[0m, 0)           (Qubit, Col): (0, 14)	  #Neighbors:   3     (0, -) (9, -) (23, -) 
ID:  23 ([1m[32mZ[0m[0m, 0)           (Qubit, Col): (0, 18)	  #Neighbors:   3     (13, -) (22, -) (24, -) 
ID:  24 ([1m[32mZ[0m[0m, 0)           (Qubit, Col): (0, 19)	  #Neighbors:   3     (19, -) (23, -) (25, -) 
ID:  25 ([1m[32mZ[0m[0m, π/4)         (Qubit, Col): (0, 20)	  #Neighbors:   2     (24, -) (26, -) 
ID:  26 ([1m[32mZ[0m[0m, 0)           (Qubit, Col): (0, 21)	  #Neighbors:   3     (1, -) (21, -) (25, -) 
=======
ID:   0 (●, 0)           (Qubit, Col): (0, 0)	  #Neighbors:   1     (7, -) 
ID:   1 (●, 0)           (Qubit, Col): (0, 11)	  #Neighbors:   1     (26, -) 
ID:   2 (●, 0)           (Qubit, Col): (1, 0)	  #Neighbors:   1     (10, -) 
ID:   3 (●, 0)           (Qubit, Col): (1, 11)	  #Neighbors:   1     (25, -) 
ID:   4 (●, 0)           (Qubit, Col): (2, 0)	  #Neighbors:   1     (6, -) 
ID:   5 (●, 0)           (Qubit, Col): (2, 11)	  #Neighbors:   1     (22, -) 
ID:   6 ([1m[33mH[0m[0m, π)           (Qubit, Col): (2, 10)	  #Neighbors:   2     (4, -) (8, -) 
ID:   7 ([1m[32mZ[0m[0m, 0)           (Qubit, Col): (0, 10)	  #Neighbors:   3     (0, -) (8, -) (13, -) 
ID:   8 ([1m[31mX[0m[0m, 0)           (Qubit, Col): (2, 10)	  #Neighbors:   3     (6, -) (7, -) (9, -) 
ID:   9 ([1m[32mZ[0m[0m, -π/4)        (Qubit, Col): (2, 10)	  #Neighbors:   2     (8, -) (11, -) 
ID:  10 ([1m[32mZ[0m[0m, 0)           (Qubit, Col): (1, 10)	  #Neighbors:   3     (2, -) (11, -) (16, -) 
ID:  11 ([1m[31mX[0m[0m, 0)           (Qubit, Col): (2, 10)	  #Neighbors:   3     (9, -) (10, -) (12, -) 
ID:  12 ([1m[32mZ[0m[0m, π/4)         (Qubit, Col): (2, 10)	  #Neighbors:   2     (11, -) (14, -) 
ID:  13 ([1m[32mZ[0m[0m, 0)           (Qubit, Col): (0, 10)	  #Neighbors:   3     (7, -) (14, -) (18, -) 
ID:  14 ([1m[31mX[0m[0m, 0)           (Qubit, Col): (2, 10)	  #Neighbors:   3     (12, -) (13, -) (15, -) 
ID:  15 ([1m[32mZ[0m[0m, -π/4)        (Qubit, Col): (2, 10)	  #Neighbors:   2     (14, -) (17, -) 
ID:  16 ([1m[32mZ[0m[0m, 0)           (Qubit, Col): (1, 10)	  #Neighbors:   3     (10, -) (17, -) (20, -) 
ID:  17 ([1m[31mX[0m[0m, 0)           (Qubit, Col): (2, 10)	  #Neighbors:   3     (15, -) (16, -) (19, -) 
ID:  18 ([1m[32mZ[0m[0m, π/4)         (Qubit, Col): (0, 10)	  #Neighbors:   2     (13, -) (21, -) 
ID:  19 ([1m[32mZ[0m[0m, π/4)         (Qubit, Col): (2, 10)	  #Neighbors:   2     (17, -) (22, -) 
ID:  20 ([1m[32mZ[0m[0m, 0)           (Qubit, Col): (1, 10)	  #Neighbors:   3     (16, -) (21, -) (23, -) 
ID:  21 ([1m[31mX[0m[0m, 0)           (Qubit, Col): (0, 10)	  #Neighbors:   3     (18, -) (20, -) (24, -) 
ID:  22 ([1m[33mH[0m[0m, π)           (Qubit, Col): (2, 10)	  #Neighbors:   2     (5, -) (19, -) 
ID:  23 ([1m[32mZ[0m[0m, π/4)         (Qubit, Col): (1, 10)	  #Neighbors:   2     (20, -) (25, -) 
ID:  24 ([1m[32mZ[0m[0m, -π/4)        (Qubit, Col): (1, 10)	  #Neighbors:   2     (21, -) (26, -) 
ID:  25 ([1m[32mZ[0m[0m, 0)           (Qubit, Col): (1, 10)	  #Neighbors:   3     (3, -) (23, -) (26, -) 
ID:  26 ([1m[31mX[0m[0m, 0)           (Qubit, Col): (0, 10)	  #Neighbors:   3     (1, -) (24, -) (25, -) 
>>>>>>> d8e8b8a2
Total #Vertices: 27


qsyn> zx2ts
Traverse and build the tensor... 
Successfully added Tensor 1
Stored the resulting tensor as tensor id 1

<<<<<<< HEAD
qsyn> tsp 1
{{ 1.000000e+00-3.925231e-16i,  8.701706e-17+3.925231e-16i,
   0.000000e+00+0.000000e+00i,  0.000000e+00+0.000000e+00i,
   0.000000e+00+0.000000e+00i,  0.000000e+00+0.000000e+00i,
   0.000000e+00+0.000000e+00i,  0.000000e+00+0.000000e+00i},
 { 8.701706e-17+3.925231e-16i,  1.000000e+00-3.925231e-16i,
   0.000000e+00+0.000000e+00i,  0.000000e+00+0.000000e+00i,
   0.000000e+00+0.000000e+00i,  0.000000e+00+0.000000e+00i,
   0.000000e+00+0.000000e+00i,  0.000000e+00+0.000000e+00i},
 { 0.000000e+00+0.000000e+00i,  0.000000e+00+0.000000e+00i,
   1.000000e+00-7.457939e-16i,  8.512441e-18-1.177569e-16i,
   0.000000e+00+0.000000e+00i,  0.000000e+00+0.000000e+00i,
   0.000000e+00+0.000000e+00i,  0.000000e+00+0.000000e+00i},
 { 0.000000e+00+0.000000e+00i,  0.000000e+00+0.000000e+00i,
   8.512441e-18-1.177569e-16i,  1.000000e+00-7.457939e-16i,
   0.000000e+00+0.000000e+00i,  0.000000e+00+0.000000e+00i,
   0.000000e+00+0.000000e+00i,  0.000000e+00+0.000000e+00i},
 { 0.000000e+00+0.000000e+00i,  0.000000e+00+0.000000e+00i,
   0.000000e+00+0.000000e+00i,  0.000000e+00+0.000000e+00i,
   1.000000e+00-7.850462e-16i,  8.701706e-17+1.232595e-32i,
   0.000000e+00+0.000000e+00i,  0.000000e+00+0.000000e+00i},
 { 0.000000e+00+0.000000e+00i,  0.000000e+00+0.000000e+00i,
   0.000000e+00+0.000000e+00i,  0.000000e+00+0.000000e+00i,
   8.701706e-17+1.232595e-32i,  1.000000e+00-7.850462e-16i,
   0.000000e+00+0.000000e+00i,  0.000000e+00+0.000000e+00i},
 { 0.000000e+00+0.000000e+00i,  0.000000e+00+0.000000e+00i,
   0.000000e+00+0.000000e+00i,  0.000000e+00+0.000000e+00i,
   0.000000e+00+0.000000e+00i,  0.000000e+00+0.000000e+00i,
   1.655217e-16-2.747662e-16i,  1.000000e+00-5.102800e-16i},
 { 0.000000e+00+0.000000e+00i,  0.000000e+00+0.000000e+00i,
   0.000000e+00+0.000000e+00i,  0.000000e+00+0.000000e+00i,
   0.000000e+00+0.000000e+00i,  0.000000e+00+0.000000e+00i,
   1.000000e+00-5.102800e-16i,  1.655217e-16-2.747662e-16i}}
#Dim:    2	Info: ZX 0

qsyn> zxgp -v

ID:   0 (●, 0)           (Qubit, Col): (0, 0)	  #Neighbors:   1     (22, -) 
ID:   1 (●, 0)           (Qubit, Col): (0, 22)	  #Neighbors:   1     (26, -) 
ID:   2 (●, 0)           (Qubit, Col): (1, 0)	  #Neighbors:   1     (16, -) 
ID:   3 (●, 0)           (Qubit, Col): (1, 22)	  #Neighbors:   1     (21, -) 
ID:   4 (●, 0)           (Qubit, Col): (2, 0)	  #Neighbors:   1     (6, [1m[34mH[0m[0m) 
ID:   5 (●, 0)           (Qubit, Col): (2, 22)	  #Neighbors:   1     (15, -) 
ID:   6 ([1m[32mZ[0m[0m, 0)           (Qubit, Col): (2, 11)	  #Neighbors:   2     (4, [1m[34mH[0m[0m) (7, -) 
ID:   7 ([1m[31mX[0m[0m, 0)           (Qubit, Col): (2, 12)	  #Neighbors:   3     (6, -) (8, -) (16, -) 
ID:   8 ([1m[32mZ[0m[0m, 7π/4)        (Qubit, Col): (2, 13)	  #Neighbors:   2     (7, -) (9, -) 
ID:   9 ([1m[31mX[0m[0m, 0)           (Qubit, Col): (2, 14)	  #Neighbors:   3     (8, -) (10, -) (22, -) 
ID:  10 ([1m[32mZ[0m[0m, π/4)         (Qubit, Col): (2, 15)	  #Neighbors:   2     (9, -) (11, -) 
ID:  11 ([1m[31mX[0m[0m, 0)           (Qubit, Col): (2, 16)	  #Neighbors:   3     (10, -) (12, -) (17, -) 
ID:  12 ([1m[32mZ[0m[0m, 7π/4)        (Qubit, Col): (2, 17)	  #Neighbors:   2     (11, -) (13, -) 
ID:  13 ([1m[31mX[0m[0m, 0)           (Qubit, Col): (2, 18)	  #Neighbors:   3     (12, -) (14, -) (23, -) 
ID:  14 ([1m[32mZ[0m[0m, π/4)         (Qubit, Col): (2, 19)	  #Neighbors:   2     (13, -) (15, [1m[34mH[0m[0m) 
ID:  15 ([1m[32mZ[0m[0m, 0)           (Qubit, Col): (2, 20)	  #Neighbors:   2     (5, -) (14, [1m[34mH[0m[0m) 
ID:  16 ([1m[32mZ[0m[0m, 0)           (Qubit, Col): (1, 12)	  #Neighbors:   3     (2, -) (7, -) (17, -) 
ID:  17 ([1m[32mZ[0m[0m, 0)           (Qubit, Col): (1, 16)	  #Neighbors:   3     (11, -) (16, -) (18, -) 
ID:  18 ([1m[32mZ[0m[0m, π/4)         (Qubit, Col): (1, 17)	  #Neighbors:   2     (17, -) (19, -) 
ID:  19 ([1m[31mX[0m[0m, 0)           (Qubit, Col): (1, 19)	  #Neighbors:   3     (18, -) (20, -) (24, -) 
ID:  20 ([1m[32mZ[0m[0m, 7π/4)        (Qubit, Col): (1, 20)	  #Neighbors:   2     (19, -) (21, -) 
ID:  21 ([1m[31mX[0m[0m, 0)           (Qubit, Col): (1, 21)	  #Neighbors:   3     (3, -) (20, -) (26, -) 
ID:  22 ([1m[32mZ[0m[0m, 0)           (Qubit, Col): (0, 14)	  #Neighbors:   3     (0, -) (9, -) (23, -) 
ID:  23 ([1m[32mZ[0m[0m, 0)           (Qubit, Col): (0, 18)	  #Neighbors:   3     (13, -) (22, -) (24, -) 
ID:  24 ([1m[32mZ[0m[0m, 0)           (Qubit, Col): (0, 19)	  #Neighbors:   3     (19, -) (23, -) (25, -) 
ID:  25 ([1m[32mZ[0m[0m, π/4)         (Qubit, Col): (0, 20)	  #Neighbors:   2     (24, -) (26, -) 
ID:  26 ([1m[32mZ[0m[0m, 0)           (Qubit, Col): (0, 21)	  #Neighbors:   3     (1, -) (21, -) (25, -) 
=======
qsyn> tseq 0 1
[1m[32mEquivalent[0m[0m
- Global Norm : 1
- Global Phase: 0

qsyn> zxgp -v

ID:   0 (●, 0)           (Qubit, Col): (0, 0)	  #Neighbors:   1     (7, -) 
ID:   1 (●, 0)           (Qubit, Col): (0, 11)	  #Neighbors:   1     (26, -) 
ID:   2 (●, 0)           (Qubit, Col): (1, 0)	  #Neighbors:   1     (10, -) 
ID:   3 (●, 0)           (Qubit, Col): (1, 11)	  #Neighbors:   1     (25, -) 
ID:   4 (●, 0)           (Qubit, Col): (2, 0)	  #Neighbors:   1     (6, -) 
ID:   5 (●, 0)           (Qubit, Col): (2, 11)	  #Neighbors:   1     (22, -) 
ID:   6 ([1m[33mH[0m[0m, π)           (Qubit, Col): (2, 10)	  #Neighbors:   2     (4, -) (8, -) 
ID:   7 ([1m[32mZ[0m[0m, 0)           (Qubit, Col): (0, 10)	  #Neighbors:   3     (0, -) (8, -) (13, -) 
ID:   8 ([1m[31mX[0m[0m, 0)           (Qubit, Col): (2, 10)	  #Neighbors:   3     (6, -) (7, -) (9, -) 
ID:   9 ([1m[32mZ[0m[0m, -π/4)        (Qubit, Col): (2, 10)	  #Neighbors:   2     (8, -) (11, -) 
ID:  10 ([1m[32mZ[0m[0m, 0)           (Qubit, Col): (1, 10)	  #Neighbors:   3     (2, -) (11, -) (16, -) 
ID:  11 ([1m[31mX[0m[0m, 0)           (Qubit, Col): (2, 10)	  #Neighbors:   3     (9, -) (10, -) (12, -) 
ID:  12 ([1m[32mZ[0m[0m, π/4)         (Qubit, Col): (2, 10)	  #Neighbors:   2     (11, -) (14, -) 
ID:  13 ([1m[32mZ[0m[0m, 0)           (Qubit, Col): (0, 10)	  #Neighbors:   3     (7, -) (14, -) (18, -) 
ID:  14 ([1m[31mX[0m[0m, 0)           (Qubit, Col): (2, 10)	  #Neighbors:   3     (12, -) (13, -) (15, -) 
ID:  15 ([1m[32mZ[0m[0m, -π/4)        (Qubit, Col): (2, 10)	  #Neighbors:   2     (14, -) (17, -) 
ID:  16 ([1m[32mZ[0m[0m, 0)           (Qubit, Col): (1, 10)	  #Neighbors:   3     (10, -) (17, -) (20, -) 
ID:  17 ([1m[31mX[0m[0m, 0)           (Qubit, Col): (2, 10)	  #Neighbors:   3     (15, -) (16, -) (19, -) 
ID:  18 ([1m[32mZ[0m[0m, π/4)         (Qubit, Col): (0, 10)	  #Neighbors:   2     (13, -) (21, -) 
ID:  19 ([1m[32mZ[0m[0m, π/4)         (Qubit, Col): (2, 10)	  #Neighbors:   2     (17, -) (22, -) 
ID:  20 ([1m[32mZ[0m[0m, 0)           (Qubit, Col): (1, 10)	  #Neighbors:   3     (16, -) (21, -) (23, -) 
ID:  21 ([1m[31mX[0m[0m, 0)           (Qubit, Col): (0, 10)	  #Neighbors:   3     (18, -) (20, -) (24, -) 
ID:  22 ([1m[33mH[0m[0m, π)           (Qubit, Col): (2, 10)	  #Neighbors:   2     (5, -) (19, -) 
ID:  23 ([1m[32mZ[0m[0m, π/4)         (Qubit, Col): (1, 10)	  #Neighbors:   2     (20, -) (25, -) 
ID:  24 ([1m[32mZ[0m[0m, -π/4)        (Qubit, Col): (1, 10)	  #Neighbors:   2     (21, -) (26, -) 
ID:  25 ([1m[32mZ[0m[0m, 0)           (Qubit, Col): (1, 10)	  #Neighbors:   3     (3, -) (23, -) (26, -) 
ID:  26 ([1m[31mX[0m[0m, 0)           (Qubit, Col): (0, 10)	  #Neighbors:   3     (1, -) (24, -) (25, -) 
>>>>>>> d8e8b8a2
Total #Vertices: 27


qsyn> zxgas 0 I X pi

qsyn> zxgas 0 O X pi

qsyn> zxgp -v

<<<<<<< HEAD
ID:   2 (●, 0)           (Qubit, Col): (1, 0)	  #Neighbors:   1     (16, -) 
ID:   3 (●, 0)           (Qubit, Col): (1, 22)	  #Neighbors:   1     (21, -) 
ID:   4 (●, 0)           (Qubit, Col): (2, 0)	  #Neighbors:   1     (6, [1m[34mH[0m[0m) 
ID:   5 (●, 0)           (Qubit, Col): (2, 22)	  #Neighbors:   1     (15, -) 
ID:   6 ([1m[32mZ[0m[0m, 0)           (Qubit, Col): (2, 11)	  #Neighbors:   2     (4, [1m[34mH[0m[0m) (7, -) 
ID:   7 ([1m[31mX[0m[0m, 0)           (Qubit, Col): (2, 12)	  #Neighbors:   3     (6, -) (8, -) (16, -) 
ID:   8 ([1m[32mZ[0m[0m, 7π/4)        (Qubit, Col): (2, 13)	  #Neighbors:   2     (7, -) (9, -) 
ID:   9 ([1m[31mX[0m[0m, 0)           (Qubit, Col): (2, 14)	  #Neighbors:   3     (8, -) (10, -) (22, -) 
ID:  10 ([1m[32mZ[0m[0m, π/4)         (Qubit, Col): (2, 15)	  #Neighbors:   2     (9, -) (11, -) 
ID:  11 ([1m[31mX[0m[0m, 0)           (Qubit, Col): (2, 16)	  #Neighbors:   3     (10, -) (12, -) (17, -) 
ID:  12 ([1m[32mZ[0m[0m, 7π/4)        (Qubit, Col): (2, 17)	  #Neighbors:   2     (11, -) (13, -) 
ID:  13 ([1m[31mX[0m[0m, 0)           (Qubit, Col): (2, 18)	  #Neighbors:   3     (12, -) (14, -) (23, -) 
ID:  14 ([1m[32mZ[0m[0m, π/4)         (Qubit, Col): (2, 19)	  #Neighbors:   2     (13, -) (15, [1m[34mH[0m[0m) 
ID:  15 ([1m[32mZ[0m[0m, 0)           (Qubit, Col): (2, 20)	  #Neighbors:   2     (5, -) (14, [1m[34mH[0m[0m) 
ID:  16 ([1m[32mZ[0m[0m, 0)           (Qubit, Col): (1, 12)	  #Neighbors:   3     (2, -) (7, -) (17, -) 
ID:  17 ([1m[32mZ[0m[0m, 0)           (Qubit, Col): (1, 16)	  #Neighbors:   3     (11, -) (16, -) (18, -) 
ID:  18 ([1m[32mZ[0m[0m, π/4)         (Qubit, Col): (1, 17)	  #Neighbors:   2     (17, -) (19, -) 
ID:  19 ([1m[31mX[0m[0m, 0)           (Qubit, Col): (1, 19)	  #Neighbors:   3     (18, -) (20, -) (24, -) 
ID:  20 ([1m[32mZ[0m[0m, 7π/4)        (Qubit, Col): (1, 20)	  #Neighbors:   2     (19, -) (21, -) 
ID:  21 ([1m[31mX[0m[0m, 0)           (Qubit, Col): (1, 21)	  #Neighbors:   3     (3, -) (20, -) (26, -) 
ID:  22 ([1m[32mZ[0m[0m, 0)           (Qubit, Col): (0, 14)	  #Neighbors:   3     (9, -) (23, -) (27, -) 
ID:  23 ([1m[32mZ[0m[0m, 0)           (Qubit, Col): (0, 18)	  #Neighbors:   3     (13, -) (22, -) (24, -) 
ID:  24 ([1m[32mZ[0m[0m, 0)           (Qubit, Col): (0, 19)	  #Neighbors:   3     (19, -) (23, -) (25, -) 
ID:  25 ([1m[32mZ[0m[0m, π/4)         (Qubit, Col): (0, 20)	  #Neighbors:   2     (24, -) (26, -) 
ID:  26 ([1m[32mZ[0m[0m, 0)           (Qubit, Col): (0, 21)	  #Neighbors:   3     (21, -) (25, -) (28, -) 
ID:  27 ([1m[31mX[0m[0m, π)           (Qubit, Col): (0, 0)	  #Neighbors:   1     (22, -) 
=======
ID:   2 (●, 0)           (Qubit, Col): (1, 0)	  #Neighbors:   1     (10, -) 
ID:   3 (●, 0)           (Qubit, Col): (1, 11)	  #Neighbors:   1     (25, -) 
ID:   4 (●, 0)           (Qubit, Col): (2, 0)	  #Neighbors:   1     (6, -) 
ID:   5 (●, 0)           (Qubit, Col): (2, 11)	  #Neighbors:   1     (22, -) 
ID:   6 ([1m[33mH[0m[0m, π)           (Qubit, Col): (2, 10)	  #Neighbors:   2     (4, -) (8, -) 
ID:   7 ([1m[32mZ[0m[0m, 0)           (Qubit, Col): (0, 10)	  #Neighbors:   3     (8, -) (13, -) (27, -) 
ID:   8 ([1m[31mX[0m[0m, 0)           (Qubit, Col): (2, 10)	  #Neighbors:   3     (6, -) (7, -) (9, -) 
ID:   9 ([1m[32mZ[0m[0m, -π/4)        (Qubit, Col): (2, 10)	  #Neighbors:   2     (8, -) (11, -) 
ID:  10 ([1m[32mZ[0m[0m, 0)           (Qubit, Col): (1, 10)	  #Neighbors:   3     (2, -) (11, -) (16, -) 
ID:  11 ([1m[31mX[0m[0m, 0)           (Qubit, Col): (2, 10)	  #Neighbors:   3     (9, -) (10, -) (12, -) 
ID:  12 ([1m[32mZ[0m[0m, π/4)         (Qubit, Col): (2, 10)	  #Neighbors:   2     (11, -) (14, -) 
ID:  13 ([1m[32mZ[0m[0m, 0)           (Qubit, Col): (0, 10)	  #Neighbors:   3     (7, -) (14, -) (18, -) 
ID:  14 ([1m[31mX[0m[0m, 0)           (Qubit, Col): (2, 10)	  #Neighbors:   3     (12, -) (13, -) (15, -) 
ID:  15 ([1m[32mZ[0m[0m, -π/4)        (Qubit, Col): (2, 10)	  #Neighbors:   2     (14, -) (17, -) 
ID:  16 ([1m[32mZ[0m[0m, 0)           (Qubit, Col): (1, 10)	  #Neighbors:   3     (10, -) (17, -) (20, -) 
ID:  17 ([1m[31mX[0m[0m, 0)           (Qubit, Col): (2, 10)	  #Neighbors:   3     (15, -) (16, -) (19, -) 
ID:  18 ([1m[32mZ[0m[0m, π/4)         (Qubit, Col): (0, 10)	  #Neighbors:   2     (13, -) (21, -) 
ID:  19 ([1m[32mZ[0m[0m, π/4)         (Qubit, Col): (2, 10)	  #Neighbors:   2     (17, -) (22, -) 
ID:  20 ([1m[32mZ[0m[0m, 0)           (Qubit, Col): (1, 10)	  #Neighbors:   3     (16, -) (21, -) (23, -) 
ID:  21 ([1m[31mX[0m[0m, 0)           (Qubit, Col): (0, 10)	  #Neighbors:   3     (18, -) (20, -) (24, -) 
ID:  22 ([1m[33mH[0m[0m, π)           (Qubit, Col): (2, 10)	  #Neighbors:   2     (5, -) (19, -) 
ID:  23 ([1m[32mZ[0m[0m, π/4)         (Qubit, Col): (1, 10)	  #Neighbors:   2     (20, -) (25, -) 
ID:  24 ([1m[32mZ[0m[0m, -π/4)        (Qubit, Col): (1, 10)	  #Neighbors:   2     (21, -) (26, -) 
ID:  25 ([1m[32mZ[0m[0m, 0)           (Qubit, Col): (1, 10)	  #Neighbors:   3     (3, -) (23, -) (26, -) 
ID:  26 ([1m[31mX[0m[0m, 0)           (Qubit, Col): (0, 10)	  #Neighbors:   3     (24, -) (25, -) (28, -) 
ID:  27 ([1m[31mX[0m[0m, π)           (Qubit, Col): (0, 0)	  #Neighbors:   1     (7, -) 
>>>>>>> d8e8b8a2
ID:  28 ([1m[31mX[0m[0m, π)           (Qubit, Col): (0, 0)	  #Neighbors:   1     (26, -) 
Total #Vertices: 27


qsyn> zx2ts
Traverse and build the tensor... 
Successfully added Tensor 2
Stored the resulting tensor as tensor id 2

<<<<<<< HEAD
qsyn> tsp 2
{{ 1.414214e+00-1.059812e-15i, -2.847690e-16-3.925231e-17i,
   0.000000e+00+0.000000e+00i,  0.000000e+00+0.000000e+00i},
 {-2.847690e-16-3.925231e-17i,  1.414214e+00-1.059812e-15i,
   0.000000e+00+0.000000e+00i,  0.000000e+00+0.000000e+00i},
 { 0.000000e+00+0.000000e+00i,  0.000000e+00+0.000000e+00i,
   1.077541e-16-2.820020e-16i,  1.414214e+00-8.315344e-16i},
 { 0.000000e+00+0.000000e+00i,  0.000000e+00+0.000000e+00i,
   1.414214e+00-8.315344e-16i,  1.077541e-16-2.820020e-16i}}
#Dim:    2	Info: ZX 0
=======
qsyn> qcnew
Create and checkout to QCir 1

qsyn> qcba 2

qsyn> qcga -cx 0 1

qsyn> qc2ts
Traverse and build the tensor... 
Successfully added Tensor 3
Stored the resulting tensor as tensor id 3

qsyn> tseq 2 3
[1m[32mEquivalent[0m[0m
- Global Norm : 0.707107
- Global Phase: 0
>>>>>>> d8e8b8a2

qsyn> qq -f
<|MERGE_RESOLUTION|>--- conflicted
+++ resolved
@@ -12,7 +12,6 @@
 
 qsyn> zxgp -v
 
-<<<<<<< HEAD
 ID:   0 (●, 0)           (Qubit, Col): (0, 0)	  #Neighbors:   1     (22, -) 
 ID:   1 (●, 0)           (Qubit, Col): (0, 22)	  #Neighbors:   1     (26, -) 
 ID:   2 (●, 0)           (Qubit, Col): (1, 0)	  #Neighbors:   1     (16, -) 
@@ -21,11 +20,11 @@
 ID:   5 (●, 0)           (Qubit, Col): (2, 22)	  #Neighbors:   1     (15, -) 
 ID:   6 ([1m[32mZ[0m[0m, 0)           (Qubit, Col): (2, 11)	  #Neighbors:   2     (4, [1m[34mH[0m[0m) (7, -) 
 ID:   7 ([1m[31mX[0m[0m, 0)           (Qubit, Col): (2, 12)	  #Neighbors:   3     (6, -) (8, -) (16, -) 
-ID:   8 ([1m[32mZ[0m[0m, 7π/4)        (Qubit, Col): (2, 13)	  #Neighbors:   2     (7, -) (9, -) 
+ID:   8 ([1m[32mZ[0m[0m, -π/4)        (Qubit, Col): (2, 13)	  #Neighbors:   2     (7, -) (9, -) 
 ID:   9 ([1m[31mX[0m[0m, 0)           (Qubit, Col): (2, 14)	  #Neighbors:   3     (8, -) (10, -) (22, -) 
 ID:  10 ([1m[32mZ[0m[0m, π/4)         (Qubit, Col): (2, 15)	  #Neighbors:   2     (9, -) (11, -) 
 ID:  11 ([1m[31mX[0m[0m, 0)           (Qubit, Col): (2, 16)	  #Neighbors:   3     (10, -) (12, -) (17, -) 
-ID:  12 ([1m[32mZ[0m[0m, 7π/4)        (Qubit, Col): (2, 17)	  #Neighbors:   2     (11, -) (13, -) 
+ID:  12 ([1m[32mZ[0m[0m, -π/4)        (Qubit, Col): (2, 17)	  #Neighbors:   2     (11, -) (13, -) 
 ID:  13 ([1m[31mX[0m[0m, 0)           (Qubit, Col): (2, 18)	  #Neighbors:   3     (12, -) (14, -) (23, -) 
 ID:  14 ([1m[32mZ[0m[0m, π/4)         (Qubit, Col): (2, 19)	  #Neighbors:   2     (13, -) (15, [1m[34mH[0m[0m) 
 ID:  15 ([1m[32mZ[0m[0m, 0)           (Qubit, Col): (2, 20)	  #Neighbors:   2     (5, -) (14, [1m[34mH[0m[0m) 
@@ -33,42 +32,13 @@
 ID:  17 ([1m[32mZ[0m[0m, 0)           (Qubit, Col): (1, 16)	  #Neighbors:   3     (11, -) (16, -) (18, -) 
 ID:  18 ([1m[32mZ[0m[0m, π/4)         (Qubit, Col): (1, 17)	  #Neighbors:   2     (17, -) (19, -) 
 ID:  19 ([1m[31mX[0m[0m, 0)           (Qubit, Col): (1, 19)	  #Neighbors:   3     (18, -) (20, -) (24, -) 
-ID:  20 ([1m[32mZ[0m[0m, 7π/4)        (Qubit, Col): (1, 20)	  #Neighbors:   2     (19, -) (21, -) 
+ID:  20 ([1m[32mZ[0m[0m, -π/4)        (Qubit, Col): (1, 20)	  #Neighbors:   2     (19, -) (21, -) 
 ID:  21 ([1m[31mX[0m[0m, 0)           (Qubit, Col): (1, 21)	  #Neighbors:   3     (3, -) (20, -) (26, -) 
 ID:  22 ([1m[32mZ[0m[0m, 0)           (Qubit, Col): (0, 14)	  #Neighbors:   3     (0, -) (9, -) (23, -) 
 ID:  23 ([1m[32mZ[0m[0m, 0)           (Qubit, Col): (0, 18)	  #Neighbors:   3     (13, -) (22, -) (24, -) 
 ID:  24 ([1m[32mZ[0m[0m, 0)           (Qubit, Col): (0, 19)	  #Neighbors:   3     (19, -) (23, -) (25, -) 
 ID:  25 ([1m[32mZ[0m[0m, π/4)         (Qubit, Col): (0, 20)	  #Neighbors:   2     (24, -) (26, -) 
 ID:  26 ([1m[32mZ[0m[0m, 0)           (Qubit, Col): (0, 21)	  #Neighbors:   3     (1, -) (21, -) (25, -) 
-=======
-ID:   0 (●, 0)           (Qubit, Col): (0, 0)	  #Neighbors:   1     (7, -) 
-ID:   1 (●, 0)           (Qubit, Col): (0, 11)	  #Neighbors:   1     (26, -) 
-ID:   2 (●, 0)           (Qubit, Col): (1, 0)	  #Neighbors:   1     (10, -) 
-ID:   3 (●, 0)           (Qubit, Col): (1, 11)	  #Neighbors:   1     (25, -) 
-ID:   4 (●, 0)           (Qubit, Col): (2, 0)	  #Neighbors:   1     (6, -) 
-ID:   5 (●, 0)           (Qubit, Col): (2, 11)	  #Neighbors:   1     (22, -) 
-ID:   6 ([1m[33mH[0m[0m, π)           (Qubit, Col): (2, 10)	  #Neighbors:   2     (4, -) (8, -) 
-ID:   7 ([1m[32mZ[0m[0m, 0)           (Qubit, Col): (0, 10)	  #Neighbors:   3     (0, -) (8, -) (13, -) 
-ID:   8 ([1m[31mX[0m[0m, 0)           (Qubit, Col): (2, 10)	  #Neighbors:   3     (6, -) (7, -) (9, -) 
-ID:   9 ([1m[32mZ[0m[0m, -π/4)        (Qubit, Col): (2, 10)	  #Neighbors:   2     (8, -) (11, -) 
-ID:  10 ([1m[32mZ[0m[0m, 0)           (Qubit, Col): (1, 10)	  #Neighbors:   3     (2, -) (11, -) (16, -) 
-ID:  11 ([1m[31mX[0m[0m, 0)           (Qubit, Col): (2, 10)	  #Neighbors:   3     (9, -) (10, -) (12, -) 
-ID:  12 ([1m[32mZ[0m[0m, π/4)         (Qubit, Col): (2, 10)	  #Neighbors:   2     (11, -) (14, -) 
-ID:  13 ([1m[32mZ[0m[0m, 0)           (Qubit, Col): (0, 10)	  #Neighbors:   3     (7, -) (14, -) (18, -) 
-ID:  14 ([1m[31mX[0m[0m, 0)           (Qubit, Col): (2, 10)	  #Neighbors:   3     (12, -) (13, -) (15, -) 
-ID:  15 ([1m[32mZ[0m[0m, -π/4)        (Qubit, Col): (2, 10)	  #Neighbors:   2     (14, -) (17, -) 
-ID:  16 ([1m[32mZ[0m[0m, 0)           (Qubit, Col): (1, 10)	  #Neighbors:   3     (10, -) (17, -) (20, -) 
-ID:  17 ([1m[31mX[0m[0m, 0)           (Qubit, Col): (2, 10)	  #Neighbors:   3     (15, -) (16, -) (19, -) 
-ID:  18 ([1m[32mZ[0m[0m, π/4)         (Qubit, Col): (0, 10)	  #Neighbors:   2     (13, -) (21, -) 
-ID:  19 ([1m[32mZ[0m[0m, π/4)         (Qubit, Col): (2, 10)	  #Neighbors:   2     (17, -) (22, -) 
-ID:  20 ([1m[32mZ[0m[0m, 0)           (Qubit, Col): (1, 10)	  #Neighbors:   3     (16, -) (21, -) (23, -) 
-ID:  21 ([1m[31mX[0m[0m, 0)           (Qubit, Col): (0, 10)	  #Neighbors:   3     (18, -) (20, -) (24, -) 
-ID:  22 ([1m[33mH[0m[0m, π)           (Qubit, Col): (2, 10)	  #Neighbors:   2     (5, -) (19, -) 
-ID:  23 ([1m[32mZ[0m[0m, π/4)         (Qubit, Col): (1, 10)	  #Neighbors:   2     (20, -) (25, -) 
-ID:  24 ([1m[32mZ[0m[0m, -π/4)        (Qubit, Col): (1, 10)	  #Neighbors:   2     (21, -) (26, -) 
-ID:  25 ([1m[32mZ[0m[0m, 0)           (Qubit, Col): (1, 10)	  #Neighbors:   3     (3, -) (23, -) (26, -) 
-ID:  26 ([1m[31mX[0m[0m, 0)           (Qubit, Col): (0, 10)	  #Neighbors:   3     (1, -) (24, -) (25, -) 
->>>>>>> d8e8b8a2
 Total #Vertices: 27
 
 
@@ -77,41 +47,10 @@
 Successfully added Tensor 1
 Stored the resulting tensor as tensor id 1
 
-<<<<<<< HEAD
-qsyn> tsp 1
-{{ 1.000000e+00-3.925231e-16i,  8.701706e-17+3.925231e-16i,
-   0.000000e+00+0.000000e+00i,  0.000000e+00+0.000000e+00i,
-   0.000000e+00+0.000000e+00i,  0.000000e+00+0.000000e+00i,
-   0.000000e+00+0.000000e+00i,  0.000000e+00+0.000000e+00i},
- { 8.701706e-17+3.925231e-16i,  1.000000e+00-3.925231e-16i,
-   0.000000e+00+0.000000e+00i,  0.000000e+00+0.000000e+00i,
-   0.000000e+00+0.000000e+00i,  0.000000e+00+0.000000e+00i,
-   0.000000e+00+0.000000e+00i,  0.000000e+00+0.000000e+00i},
- { 0.000000e+00+0.000000e+00i,  0.000000e+00+0.000000e+00i,
-   1.000000e+00-7.457939e-16i,  8.512441e-18-1.177569e-16i,
-   0.000000e+00+0.000000e+00i,  0.000000e+00+0.000000e+00i,
-   0.000000e+00+0.000000e+00i,  0.000000e+00+0.000000e+00i},
- { 0.000000e+00+0.000000e+00i,  0.000000e+00+0.000000e+00i,
-   8.512441e-18-1.177569e-16i,  1.000000e+00-7.457939e-16i,
-   0.000000e+00+0.000000e+00i,  0.000000e+00+0.000000e+00i,
-   0.000000e+00+0.000000e+00i,  0.000000e+00+0.000000e+00i},
- { 0.000000e+00+0.000000e+00i,  0.000000e+00+0.000000e+00i,
-   0.000000e+00+0.000000e+00i,  0.000000e+00+0.000000e+00i,
-   1.000000e+00-7.850462e-16i,  8.701706e-17+1.232595e-32i,
-   0.000000e+00+0.000000e+00i,  0.000000e+00+0.000000e+00i},
- { 0.000000e+00+0.000000e+00i,  0.000000e+00+0.000000e+00i,
-   0.000000e+00+0.000000e+00i,  0.000000e+00+0.000000e+00i,
-   8.701706e-17+1.232595e-32i,  1.000000e+00-7.850462e-16i,
-   0.000000e+00+0.000000e+00i,  0.000000e+00+0.000000e+00i},
- { 0.000000e+00+0.000000e+00i,  0.000000e+00+0.000000e+00i,
-   0.000000e+00+0.000000e+00i,  0.000000e+00+0.000000e+00i,
-   0.000000e+00+0.000000e+00i,  0.000000e+00+0.000000e+00i,
-   1.655217e-16-2.747662e-16i,  1.000000e+00-5.102800e-16i},
- { 0.000000e+00+0.000000e+00i,  0.000000e+00+0.000000e+00i,
-   0.000000e+00+0.000000e+00i,  0.000000e+00+0.000000e+00i,
-   0.000000e+00+0.000000e+00i,  0.000000e+00+0.000000e+00i,
-   1.000000e+00-5.102800e-16i,  1.655217e-16-2.747662e-16i}}
-#Dim:    2	Info: ZX 0
+qsyn> tseq 0 1
+[1m[32mEquivalent[0m[0m
+- Global Norm : 1
+- Global Phase: 0
 
 qsyn> zxgp -v
 
@@ -123,11 +62,11 @@
 ID:   5 (●, 0)           (Qubit, Col): (2, 22)	  #Neighbors:   1     (15, -) 
 ID:   6 ([1m[32mZ[0m[0m, 0)           (Qubit, Col): (2, 11)	  #Neighbors:   2     (4, [1m[34mH[0m[0m) (7, -) 
 ID:   7 ([1m[31mX[0m[0m, 0)           (Qubit, Col): (2, 12)	  #Neighbors:   3     (6, -) (8, -) (16, -) 
-ID:   8 ([1m[32mZ[0m[0m, 7π/4)        (Qubit, Col): (2, 13)	  #Neighbors:   2     (7, -) (9, -) 
+ID:   8 ([1m[32mZ[0m[0m, -π/4)        (Qubit, Col): (2, 13)	  #Neighbors:   2     (7, -) (9, -) 
 ID:   9 ([1m[31mX[0m[0m, 0)           (Qubit, Col): (2, 14)	  #Neighbors:   3     (8, -) (10, -) (22, -) 
 ID:  10 ([1m[32mZ[0m[0m, π/4)         (Qubit, Col): (2, 15)	  #Neighbors:   2     (9, -) (11, -) 
 ID:  11 ([1m[31mX[0m[0m, 0)           (Qubit, Col): (2, 16)	  #Neighbors:   3     (10, -) (12, -) (17, -) 
-ID:  12 ([1m[32mZ[0m[0m, 7π/4)        (Qubit, Col): (2, 17)	  #Neighbors:   2     (11, -) (13, -) 
+ID:  12 ([1m[32mZ[0m[0m, -π/4)        (Qubit, Col): (2, 17)	  #Neighbors:   2     (11, -) (13, -) 
 ID:  13 ([1m[31mX[0m[0m, 0)           (Qubit, Col): (2, 18)	  #Neighbors:   3     (12, -) (14, -) (23, -) 
 ID:  14 ([1m[32mZ[0m[0m, π/4)         (Qubit, Col): (2, 19)	  #Neighbors:   2     (13, -) (15, [1m[34mH[0m[0m) 
 ID:  15 ([1m[32mZ[0m[0m, 0)           (Qubit, Col): (2, 20)	  #Neighbors:   2     (5, -) (14, [1m[34mH[0m[0m) 
@@ -135,49 +74,13 @@
 ID:  17 ([1m[32mZ[0m[0m, 0)           (Qubit, Col): (1, 16)	  #Neighbors:   3     (11, -) (16, -) (18, -) 
 ID:  18 ([1m[32mZ[0m[0m, π/4)         (Qubit, Col): (1, 17)	  #Neighbors:   2     (17, -) (19, -) 
 ID:  19 ([1m[31mX[0m[0m, 0)           (Qubit, Col): (1, 19)	  #Neighbors:   3     (18, -) (20, -) (24, -) 
-ID:  20 ([1m[32mZ[0m[0m, 7π/4)        (Qubit, Col): (1, 20)	  #Neighbors:   2     (19, -) (21, -) 
+ID:  20 ([1m[32mZ[0m[0m, -π/4)        (Qubit, Col): (1, 20)	  #Neighbors:   2     (19, -) (21, -) 
 ID:  21 ([1m[31mX[0m[0m, 0)           (Qubit, Col): (1, 21)	  #Neighbors:   3     (3, -) (20, -) (26, -) 
 ID:  22 ([1m[32mZ[0m[0m, 0)           (Qubit, Col): (0, 14)	  #Neighbors:   3     (0, -) (9, -) (23, -) 
 ID:  23 ([1m[32mZ[0m[0m, 0)           (Qubit, Col): (0, 18)	  #Neighbors:   3     (13, -) (22, -) (24, -) 
 ID:  24 ([1m[32mZ[0m[0m, 0)           (Qubit, Col): (0, 19)	  #Neighbors:   3     (19, -) (23, -) (25, -) 
 ID:  25 ([1m[32mZ[0m[0m, π/4)         (Qubit, Col): (0, 20)	  #Neighbors:   2     (24, -) (26, -) 
 ID:  26 ([1m[32mZ[0m[0m, 0)           (Qubit, Col): (0, 21)	  #Neighbors:   3     (1, -) (21, -) (25, -) 
-=======
-qsyn> tseq 0 1
-[1m[32mEquivalent[0m[0m
-- Global Norm : 1
-- Global Phase: 0
-
-qsyn> zxgp -v
-
-ID:   0 (●, 0)           (Qubit, Col): (0, 0)	  #Neighbors:   1     (7, -) 
-ID:   1 (●, 0)           (Qubit, Col): (0, 11)	  #Neighbors:   1     (26, -) 
-ID:   2 (●, 0)           (Qubit, Col): (1, 0)	  #Neighbors:   1     (10, -) 
-ID:   3 (●, 0)           (Qubit, Col): (1, 11)	  #Neighbors:   1     (25, -) 
-ID:   4 (●, 0)           (Qubit, Col): (2, 0)	  #Neighbors:   1     (6, -) 
-ID:   5 (●, 0)           (Qubit, Col): (2, 11)	  #Neighbors:   1     (22, -) 
-ID:   6 ([1m[33mH[0m[0m, π)           (Qubit, Col): (2, 10)	  #Neighbors:   2     (4, -) (8, -) 
-ID:   7 ([1m[32mZ[0m[0m, 0)           (Qubit, Col): (0, 10)	  #Neighbors:   3     (0, -) (8, -) (13, -) 
-ID:   8 ([1m[31mX[0m[0m, 0)           (Qubit, Col): (2, 10)	  #Neighbors:   3     (6, -) (7, -) (9, -) 
-ID:   9 ([1m[32mZ[0m[0m, -π/4)        (Qubit, Col): (2, 10)	  #Neighbors:   2     (8, -) (11, -) 
-ID:  10 ([1m[32mZ[0m[0m, 0)           (Qubit, Col): (1, 10)	  #Neighbors:   3     (2, -) (11, -) (16, -) 
-ID:  11 ([1m[31mX[0m[0m, 0)           (Qubit, Col): (2, 10)	  #Neighbors:   3     (9, -) (10, -) (12, -) 
-ID:  12 ([1m[32mZ[0m[0m, π/4)         (Qubit, Col): (2, 10)	  #Neighbors:   2     (11, -) (14, -) 
-ID:  13 ([1m[32mZ[0m[0m, 0)           (Qubit, Col): (0, 10)	  #Neighbors:   3     (7, -) (14, -) (18, -) 
-ID:  14 ([1m[31mX[0m[0m, 0)           (Qubit, Col): (2, 10)	  #Neighbors:   3     (12, -) (13, -) (15, -) 
-ID:  15 ([1m[32mZ[0m[0m, -π/4)        (Qubit, Col): (2, 10)	  #Neighbors:   2     (14, -) (17, -) 
-ID:  16 ([1m[32mZ[0m[0m, 0)           (Qubit, Col): (1, 10)	  #Neighbors:   3     (10, -) (17, -) (20, -) 
-ID:  17 ([1m[31mX[0m[0m, 0)           (Qubit, Col): (2, 10)	  #Neighbors:   3     (15, -) (16, -) (19, -) 
-ID:  18 ([1m[32mZ[0m[0m, π/4)         (Qubit, Col): (0, 10)	  #Neighbors:   2     (13, -) (21, -) 
-ID:  19 ([1m[32mZ[0m[0m, π/4)         (Qubit, Col): (2, 10)	  #Neighbors:   2     (17, -) (22, -) 
-ID:  20 ([1m[32mZ[0m[0m, 0)           (Qubit, Col): (1, 10)	  #Neighbors:   3     (16, -) (21, -) (23, -) 
-ID:  21 ([1m[31mX[0m[0m, 0)           (Qubit, Col): (0, 10)	  #Neighbors:   3     (18, -) (20, -) (24, -) 
-ID:  22 ([1m[33mH[0m[0m, π)           (Qubit, Col): (2, 10)	  #Neighbors:   2     (5, -) (19, -) 
-ID:  23 ([1m[32mZ[0m[0m, π/4)         (Qubit, Col): (1, 10)	  #Neighbors:   2     (20, -) (25, -) 
-ID:  24 ([1m[32mZ[0m[0m, -π/4)        (Qubit, Col): (1, 10)	  #Neighbors:   2     (21, -) (26, -) 
-ID:  25 ([1m[32mZ[0m[0m, 0)           (Qubit, Col): (1, 10)	  #Neighbors:   3     (3, -) (23, -) (26, -) 
-ID:  26 ([1m[31mX[0m[0m, 0)           (Qubit, Col): (0, 10)	  #Neighbors:   3     (1, -) (24, -) (25, -) 
->>>>>>> d8e8b8a2
 Total #Vertices: 27
 
 
@@ -187,18 +90,17 @@
 
 qsyn> zxgp -v
 
-<<<<<<< HEAD
 ID:   2 (●, 0)           (Qubit, Col): (1, 0)	  #Neighbors:   1     (16, -) 
 ID:   3 (●, 0)           (Qubit, Col): (1, 22)	  #Neighbors:   1     (21, -) 
 ID:   4 (●, 0)           (Qubit, Col): (2, 0)	  #Neighbors:   1     (6, [1m[34mH[0m[0m) 
 ID:   5 (●, 0)           (Qubit, Col): (2, 22)	  #Neighbors:   1     (15, -) 
 ID:   6 ([1m[32mZ[0m[0m, 0)           (Qubit, Col): (2, 11)	  #Neighbors:   2     (4, [1m[34mH[0m[0m) (7, -) 
 ID:   7 ([1m[31mX[0m[0m, 0)           (Qubit, Col): (2, 12)	  #Neighbors:   3     (6, -) (8, -) (16, -) 
-ID:   8 ([1m[32mZ[0m[0m, 7π/4)        (Qubit, Col): (2, 13)	  #Neighbors:   2     (7, -) (9, -) 
+ID:   8 ([1m[32mZ[0m[0m, -π/4)        (Qubit, Col): (2, 13)	  #Neighbors:   2     (7, -) (9, -) 
 ID:   9 ([1m[31mX[0m[0m, 0)           (Qubit, Col): (2, 14)	  #Neighbors:   3     (8, -) (10, -) (22, -) 
 ID:  10 ([1m[32mZ[0m[0m, π/4)         (Qubit, Col): (2, 15)	  #Neighbors:   2     (9, -) (11, -) 
 ID:  11 ([1m[31mX[0m[0m, 0)           (Qubit, Col): (2, 16)	  #Neighbors:   3     (10, -) (12, -) (17, -) 
-ID:  12 ([1m[32mZ[0m[0m, 7π/4)        (Qubit, Col): (2, 17)	  #Neighbors:   2     (11, -) (13, -) 
+ID:  12 ([1m[32mZ[0m[0m, -π/4)        (Qubit, Col): (2, 17)	  #Neighbors:   2     (11, -) (13, -) 
 ID:  13 ([1m[31mX[0m[0m, 0)           (Qubit, Col): (2, 18)	  #Neighbors:   3     (12, -) (14, -) (23, -) 
 ID:  14 ([1m[32mZ[0m[0m, π/4)         (Qubit, Col): (2, 19)	  #Neighbors:   2     (13, -) (15, [1m[34mH[0m[0m) 
 ID:  15 ([1m[32mZ[0m[0m, 0)           (Qubit, Col): (2, 20)	  #Neighbors:   2     (5, -) (14, [1m[34mH[0m[0m) 
@@ -206,7 +108,7 @@
 ID:  17 ([1m[32mZ[0m[0m, 0)           (Qubit, Col): (1, 16)	  #Neighbors:   3     (11, -) (16, -) (18, -) 
 ID:  18 ([1m[32mZ[0m[0m, π/4)         (Qubit, Col): (1, 17)	  #Neighbors:   2     (17, -) (19, -) 
 ID:  19 ([1m[31mX[0m[0m, 0)           (Qubit, Col): (1, 19)	  #Neighbors:   3     (18, -) (20, -) (24, -) 
-ID:  20 ([1m[32mZ[0m[0m, 7π/4)        (Qubit, Col): (1, 20)	  #Neighbors:   2     (19, -) (21, -) 
+ID:  20 ([1m[32mZ[0m[0m, -π/4)        (Qubit, Col): (1, 20)	  #Neighbors:   2     (19, -) (21, -) 
 ID:  21 ([1m[31mX[0m[0m, 0)           (Qubit, Col): (1, 21)	  #Neighbors:   3     (3, -) (20, -) (26, -) 
 ID:  22 ([1m[32mZ[0m[0m, 0)           (Qubit, Col): (0, 14)	  #Neighbors:   3     (9, -) (23, -) (27, -) 
 ID:  23 ([1m[32mZ[0m[0m, 0)           (Qubit, Col): (0, 18)	  #Neighbors:   3     (13, -) (22, -) (24, -) 
@@ -214,34 +116,6 @@
 ID:  25 ([1m[32mZ[0m[0m, π/4)         (Qubit, Col): (0, 20)	  #Neighbors:   2     (24, -) (26, -) 
 ID:  26 ([1m[32mZ[0m[0m, 0)           (Qubit, Col): (0, 21)	  #Neighbors:   3     (21, -) (25, -) (28, -) 
 ID:  27 ([1m[31mX[0m[0m, π)           (Qubit, Col): (0, 0)	  #Neighbors:   1     (22, -) 
-=======
-ID:   2 (●, 0)           (Qubit, Col): (1, 0)	  #Neighbors:   1     (10, -) 
-ID:   3 (●, 0)           (Qubit, Col): (1, 11)	  #Neighbors:   1     (25, -) 
-ID:   4 (●, 0)           (Qubit, Col): (2, 0)	  #Neighbors:   1     (6, -) 
-ID:   5 (●, 0)           (Qubit, Col): (2, 11)	  #Neighbors:   1     (22, -) 
-ID:   6 ([1m[33mH[0m[0m, π)           (Qubit, Col): (2, 10)	  #Neighbors:   2     (4, -) (8, -) 
-ID:   7 ([1m[32mZ[0m[0m, 0)           (Qubit, Col): (0, 10)	  #Neighbors:   3     (8, -) (13, -) (27, -) 
-ID:   8 ([1m[31mX[0m[0m, 0)           (Qubit, Col): (2, 10)	  #Neighbors:   3     (6, -) (7, -) (9, -) 
-ID:   9 ([1m[32mZ[0m[0m, -π/4)        (Qubit, Col): (2, 10)	  #Neighbors:   2     (8, -) (11, -) 
-ID:  10 ([1m[32mZ[0m[0m, 0)           (Qubit, Col): (1, 10)	  #Neighbors:   3     (2, -) (11, -) (16, -) 
-ID:  11 ([1m[31mX[0m[0m, 0)           (Qubit, Col): (2, 10)	  #Neighbors:   3     (9, -) (10, -) (12, -) 
-ID:  12 ([1m[32mZ[0m[0m, π/4)         (Qubit, Col): (2, 10)	  #Neighbors:   2     (11, -) (14, -) 
-ID:  13 ([1m[32mZ[0m[0m, 0)           (Qubit, Col): (0, 10)	  #Neighbors:   3     (7, -) (14, -) (18, -) 
-ID:  14 ([1m[31mX[0m[0m, 0)           (Qubit, Col): (2, 10)	  #Neighbors:   3     (12, -) (13, -) (15, -) 
-ID:  15 ([1m[32mZ[0m[0m, -π/4)        (Qubit, Col): (2, 10)	  #Neighbors:   2     (14, -) (17, -) 
-ID:  16 ([1m[32mZ[0m[0m, 0)           (Qubit, Col): (1, 10)	  #Neighbors:   3     (10, -) (17, -) (20, -) 
-ID:  17 ([1m[31mX[0m[0m, 0)           (Qubit, Col): (2, 10)	  #Neighbors:   3     (15, -) (16, -) (19, -) 
-ID:  18 ([1m[32mZ[0m[0m, π/4)         (Qubit, Col): (0, 10)	  #Neighbors:   2     (13, -) (21, -) 
-ID:  19 ([1m[32mZ[0m[0m, π/4)         (Qubit, Col): (2, 10)	  #Neighbors:   2     (17, -) (22, -) 
-ID:  20 ([1m[32mZ[0m[0m, 0)           (Qubit, Col): (1, 10)	  #Neighbors:   3     (16, -) (21, -) (23, -) 
-ID:  21 ([1m[31mX[0m[0m, 0)           (Qubit, Col): (0, 10)	  #Neighbors:   3     (18, -) (20, -) (24, -) 
-ID:  22 ([1m[33mH[0m[0m, π)           (Qubit, Col): (2, 10)	  #Neighbors:   2     (5, -) (19, -) 
-ID:  23 ([1m[32mZ[0m[0m, π/4)         (Qubit, Col): (1, 10)	  #Neighbors:   2     (20, -) (25, -) 
-ID:  24 ([1m[32mZ[0m[0m, -π/4)        (Qubit, Col): (1, 10)	  #Neighbors:   2     (21, -) (26, -) 
-ID:  25 ([1m[32mZ[0m[0m, 0)           (Qubit, Col): (1, 10)	  #Neighbors:   3     (3, -) (23, -) (26, -) 
-ID:  26 ([1m[31mX[0m[0m, 0)           (Qubit, Col): (0, 10)	  #Neighbors:   3     (24, -) (25, -) (28, -) 
-ID:  27 ([1m[31mX[0m[0m, π)           (Qubit, Col): (0, 0)	  #Neighbors:   1     (7, -) 
->>>>>>> d8e8b8a2
 ID:  28 ([1m[31mX[0m[0m, π)           (Qubit, Col): (0, 0)	  #Neighbors:   1     (26, -) 
 Total #Vertices: 27
 
@@ -251,18 +125,6 @@
 Successfully added Tensor 2
 Stored the resulting tensor as tensor id 2
 
-<<<<<<< HEAD
-qsyn> tsp 2
-{{ 1.414214e+00-1.059812e-15i, -2.847690e-16-3.925231e-17i,
-   0.000000e+00+0.000000e+00i,  0.000000e+00+0.000000e+00i},
- {-2.847690e-16-3.925231e-17i,  1.414214e+00-1.059812e-15i,
-   0.000000e+00+0.000000e+00i,  0.000000e+00+0.000000e+00i},
- { 0.000000e+00+0.000000e+00i,  0.000000e+00+0.000000e+00i,
-   1.077541e-16-2.820020e-16i,  1.414214e+00-8.315344e-16i},
- { 0.000000e+00+0.000000e+00i,  0.000000e+00+0.000000e+00i,
-   1.414214e+00-8.315344e-16i,  1.077541e-16-2.820020e-16i}}
-#Dim:    2	Info: ZX 0
-=======
 qsyn> qcnew
 Create and checkout to QCir 1
 
@@ -279,6 +141,5 @@
 [1m[32mEquivalent[0m[0m
 - Global Norm : 0.707107
 - Global Phase: 0
->>>>>>> d8e8b8a2
 
 qsyn> qq -f
