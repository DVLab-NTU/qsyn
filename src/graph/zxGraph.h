/****************************************************************************
  FileName     [ zxGraph.h ]
  PackageName  [ graph ]
  Synopsis     [ Define ZX-graph structures ]
  Author       [ Cheng-Hua Lu, Chin-Yi Cheng ]
  Copyright    [ Copyleft(c) 2022-present DVLab, GIEE, NTU, Taiwan ]
****************************************************************************/

#ifndef ZX_GRAPH_H
#define ZX_GRAPH_H

#include <vector>
#include <string>
#include <iostream>
#include <iterator>
#include <unordered_map>
#include <unordered_set>

#include "zxDef.h"
#include "phase.h"
#include "qtensor.h"
#include "ordered_hashset.h"
using namespace std;

class ZXVertex{
    public:
        class EdgeIterator;
        friend class EdgeIterator;

        ZXVertex(size_t id, int qubit, VertexType vt, Phase phase = Phase()) {
            _id = id;
            _type = vt;
            _qubit = qubit;
            _phase = phase;
            _DFSCounter = 0;
            _pin = unsigned(-1);
            _neighbors.clear();
        }
        ~ZXVertex(){}

        // Getter and Setter
        const size_t& getId() const                                         { return _id; }
        const int& getQubit() const                                         { return _qubit; }
        const size_t& getPin() const                                        { return _pin; }
        const Phase& getPhase() const                                       { return _phase; }
        const VertexType& getType() const                                   { return _type; }
        const Neighbors& getNeighbors() const                               { return _neighbors; }
        const NeighborPair& getFirstNeighbor() const                        { return *(_neighbors.begin()); }
        const NeighborPair& getSecondNeighbor() const                       { return *next((_neighbors.begin())); }

        vector<ZXVertex*> getCopiedNeighbors();                              
        size_t getNumNeighbors() const                                      { return _neighbors.size(); }
<<<<<<< HEAD
        // QTensor<double> getTSform();
=======
        QTensor<double> getTSform();

        void setId(const size_t& id)                                        { _id = id; }
>>>>>>> 78aabbcd
        void setQubit(const int& q)                                         { _qubit = q; }
        void setId(const size_t& id)                                        { _id = id; }
        void setPin(const size_t& p)                                        { _pin = p; }
        void setPhase(const Phase& p)                                       { _phase = p; }
        void setType(const VertexType& vt)                                  { _type = vt; }
        void setNeighbors(const Neighbors& n)                               { _neighbors = n; }
        
        
        
        // Add and Remove
        void addNeighbor(const NeighborPair& n)                             { _neighbors.insert(n); }
        size_t removeNeighbor(const NeighborPair& n)                        { return _neighbors.erase(n); }
        size_t removeNeighbor(ZXVertex* v, EdgeType et)                     { return removeNeighbor(make_pair(v, et)); }



        // Print functions
        void printVertex() const;
        void printNeighbors() const;

        

        // Action
        void disconnect(ZXVertex* v, bool checked = false);


        // Test
        bool isZ()                                      const { return getType() == VertexType::Z; }
        bool isX()                                      const { return getType() == VertexType::X; }
        bool isHBox()                                   const { return getType() == VertexType::H_BOX; }
        bool isBoundary()                               const { return getType() == VertexType::BOUNDARY; }
        bool isNeighbor(ZXVertex* v)                    const { return _neighbors.contains(make_pair(v, EdgeType::SIMPLE)) || _neighbors.contains(make_pair(v, EdgeType::HADAMARD)); }
        bool isNeighbor(const NeighborPair& n)          const { return _neighbors.contains(n); }
        bool isNeighbor(ZXVertex* v, EdgeType et)       const { return isNeighbor(make_pair(v, et)); }
        
        

        // DFS
        bool isVisited(unsigned global) { return global == _DFSCounter; }
        void setVisited(unsigned global) { _DFSCounter = global; }

    private:
        int                                  _qubit;
        Phase                                _phase;
        size_t                               _id;
        size_t                               _pin;
        unsigned                             _DFSCounter;
        Neighbors                            _neighbors;
        VertexType                           _type;
};


class ZXGraph{
    public:
        ZXGraph(size_t id, void** ref = NULL) : _id(id), _ref(ref), _nextVId(0), _tensor(1.+0.i){
            _globalDFScounter = 1;
        }
        
        ~ZXGraph() { for(const auto& v: _vertices) delete v; }


        // Getter and Setter
        void setId(size_t id)                                           { _id = id; }
        void setRef(void** ref)                                         { _ref = ref; }
        
        void setInputs(const ZXVertexList& inputs)                      { _inputs = inputs; }
        void setOutputs(const ZXVertexList& outputs)                    { _outputs = outputs; }
        void setVertices(const ZXVertexList& vertices)                  { _vertices = vertices; }
        
        const size_t& getId() const                                     { return _id; }
        void** getRef() const                                           { return _ref; }
        const size_t& getNextVId() const                                { return _nextVId; }
        const ZXVertexList& getInputs() const                           { return _inputs; }
        const ZXVertexList& getOutputs() const                          { return _outputs; }
        const ZXVertexList& getVertices() const                         { return _vertices; }
        size_t getNumEdges() const;
        size_t getNumInputs() const                                     { return _inputs.size(); }
        size_t getNumOutputs() const                                    { return _outputs.size(); }
        size_t getNumVertices() const                                   { return _vertices.size(); }

        // For testings
        bool isEmpty() const;
        bool isValid() const;
        void generateCNOT();
        // REVIEW unused
        // bool isConnected(ZXVertex* v1, ZXVertex* v2) const; 
        bool isId(size_t id) const;
        bool isGraphLike() const;
        bool isInputQubit(int qubit) const                              { return (_inputList.contains(qubit)); }
        bool isOutputQubit(int qubit) const                             { return (_outputList.contains(qubit)); }


        // Add and Remove
        ZXVertex* addInput(int qubit, bool checked = false);
        ZXVertex* addOutput(int qubit, bool checked = false);
        ZXVertex* addVertex(int qubit, VertexType ZXVertex, Phase phase = Phase(), bool checked = false);

        void addInputs(const ZXVertexList& inputs);
        void addOutputs(const ZXVertexList& outputs);
        EdgePair addEdge(ZXVertex* vs, ZXVertex* vt, EdgeType et);
        void addVertices(const ZXVertexList& vertices, bool reordered = false);
        
        size_t removeIsolatedVertices();
        size_t removeVertex(ZXVertex* v);
        size_t removeVertices(vector<ZXVertex* > vertices);
        size_t removeEdge(const EdgePair& ep);
        size_t removeEdge(ZXVertex* vs, ZXVertex* vt, EdgeType etype);
        size_t removeEdges(const vector<EdgePair>& eps);
        size_t removeAllEdgesBetween(ZXVertex* vs, ZXVertex* vt, bool checked = false);
        


        // Operation on graph
        void adjoint();
        void assignBoundary(size_t qubit, bool input, VertexType type, Phase phase);



        // Find functions
        size_t findNextId() const;
        ZXVertex* findVertexById(const size_t& id) const;



        // Action
        void reset();
        void sortIOByQubit(); 
        ZXGraph* copy() const;
        void toggleEdges(ZXVertex* v);
        void liftQubit(const size_t& n);
        ZXGraph* compose(ZXGraph* target);
        ZXGraph* tensorProduct(ZXGraph* target);
        unordered_map<size_t, ZXVertex*> id2VertexMap() const;
        void mergeInputList(unordered_map<size_t, ZXVertex*> lst)    { _inputList.merge(lst); }
        void mergeOutputList(unordered_map<size_t, ZXVertex*> lst)   { _outputList.merge(lst); }



        // Print functions
        //REVIEW provides filters?
        void printGraph() const;
        void printInputs() const;
        void printOutputs() const;
        void printIO() const;
        void printVertices() const;
        void printVertices(vector<unsigned> cand) const;
        void printQubits(vector<unsigned> cand) const;
        void printEdges() const;

        

        // For mapping (in zxMapping.cpp)
        void tensorMapping();
        ZXVertexList getNonBoundary();
        ZXVertex* getInputFromHash(const size_t& q);
        ZXVertex* getOutputFromHash(const size_t& q);
        void concatenate(ZXGraph* tmp, bool remove_imm = false);
        void setInputHash(const size_t& q, ZXVertex* v)                    { _inputList[q] = v; }
        void setOutputHash(const size_t& q, ZXVertex* v)                   { _outputList[q] = v; }
        void setInputList(const unordered_map<size_t, ZXVertex*>& lst)     { _inputList = lst; }
        void setOutputList(const unordered_map<size_t, ZXVertex*>& lst)    { _outputList = lst; }
        const unordered_map<size_t, ZXVertex*>& getInputList() const       { return _inputList; }
        const unordered_map<size_t, ZXVertex*>& getOutputList() const      { return _outputList; }



        // I/O (in zxIO.cpp)
        bool readZX(string, bool bzx = false);
        bool writeZX(string, bool complete = false, bool bzx = false);



        // Traverse (in zxTraverse.cpp)
        void updateTopoOrder();
        template<typename F>
        void topoTraverse(F lambda){
            updateTopoOrder();
            for_each(_topoOrder.begin(),_topoOrder.end(),lambda);
        }
        template<typename F>
        void forEachEdge(F lambda) const {
            for (auto v : _vertices) {
                for (auto [nb, etype] : v->getNeighbors()) {
                    if(nb->getId() > v->getId())
                        lambda(makeEdgePair(v, nb, etype));
                }
            }
        }

<<<<<<< HEAD
=======
        // For mapping
        void toTensor();
        void concatenate(ZXGraph* tmp, bool remove_imm = false);
        void setInputHash(const size_t& q, ZXVertex* v)                    { _inputList[q] = v; }
        void setOutputHash(const size_t& q, ZXVertex* v)                   { _outputList[q] = v; }
        void setInputList(const unordered_map<size_t, ZXVertex*>& lst)     { _inputList = lst; }
        void setOutputList(const unordered_map<size_t, ZXVertex*>& lst)    { _outputList = lst; }
        const unordered_map<size_t, ZXVertex*>& getInputList() const       { return _inputList; }
        const unordered_map<size_t, ZXVertex*>& getOutputList() const      { return _outputList; }
        ZXVertex* getInputFromHash(const size_t& q);
        ZXVertex* getOutputFromHash(const size_t& q);
        ZXVertexList getNonBoundary();

        // I/O
        bool readZX(string, bool bzx = false);
        bool writeZX(string, bool complete = false, bool bzx = false);

>>>>>>> 78aabbcd
    private:
        size_t                            _id;
        void**                            _ref;
        size_t                            _nextVId;
        QTensor<double>                   _tensor;
        ZXVertexList                      _inputs;
        ZXVertexList                      _outputs;
        ZXVertexList                      _vertices;
        vector<ZXVertex*>                 _topoOrder;
        unordered_map<size_t, ZXVertex*>  _inputList;
        unordered_map<size_t, ZXVertex*>  _outputList;
        unsigned                          _globalDFScounter;
        
        void DFS(ZXVertex*);

};

EdgeType    str2EdgeType(const string& str);
VertexType  str2VertexType(const string& str);
string      EdgeType2Str(const EdgeType& et);
string      VertexType2Str(const VertexType& vt);
EdgeType    toggleEdge(const EdgeType& et);


template <typename T>
ostream& operator<<(typename enable_if<is_enum<T>::value, ostream>::type& stream, const T& e) {
    return stream << static_cast<typename underlying_type<T>::type>(e);
}


EdgePair makeEdgePair(ZXVertex* v1, ZXVertex* v2, EdgeType et);
EdgePair makeEdgePair(EdgePair epair);
EdgePair makeEdgePairDummy();

EdgePair_depr makeEdgeKey_depr(ZXVertex* v1, ZXVertex* v2, EdgeType* et);
EdgePair_depr makeEdgeKey_depr(EdgePair_depr epair);

#endif<|MERGE_RESOLUTION|>--- conflicted
+++ resolved
@@ -50,15 +50,10 @@
 
         vector<ZXVertex*> getCopiedNeighbors();                              
         size_t getNumNeighbors() const                                      { return _neighbors.size(); }
-<<<<<<< HEAD
-        // QTensor<double> getTSform();
-=======
         QTensor<double> getTSform();
 
         void setId(const size_t& id)                                        { _id = id; }
->>>>>>> 78aabbcd
         void setQubit(const int& q)                                         { _qubit = q; }
-        void setId(const size_t& id)                                        { _id = id; }
         void setPin(const size_t& p)                                        { _pin = p; }
         void setPhase(const Phase& p)                                       { _phase = p; }
         void setType(const VertexType& vt)                                  { _type = vt; }
@@ -209,7 +204,7 @@
         
 
         // For mapping (in zxMapping.cpp)
-        void tensorMapping();
+        void toTensor();
         ZXVertexList getNonBoundary();
         ZXVertex* getInputFromHash(const size_t& q);
         ZXVertex* getOutputFromHash(const size_t& q);
@@ -246,26 +241,6 @@
             }
         }
 
-<<<<<<< HEAD
-=======
-        // For mapping
-        void toTensor();
-        void concatenate(ZXGraph* tmp, bool remove_imm = false);
-        void setInputHash(const size_t& q, ZXVertex* v)                    { _inputList[q] = v; }
-        void setOutputHash(const size_t& q, ZXVertex* v)                   { _outputList[q] = v; }
-        void setInputList(const unordered_map<size_t, ZXVertex*>& lst)     { _inputList = lst; }
-        void setOutputList(const unordered_map<size_t, ZXVertex*>& lst)    { _outputList = lst; }
-        const unordered_map<size_t, ZXVertex*>& getInputList() const       { return _inputList; }
-        const unordered_map<size_t, ZXVertex*>& getOutputList() const      { return _outputList; }
-        ZXVertex* getInputFromHash(const size_t& q);
-        ZXVertex* getOutputFromHash(const size_t& q);
-        ZXVertexList getNonBoundary();
-
-        // I/O
-        bool readZX(string, bool bzx = false);
-        bool writeZX(string, bool complete = false, bool bzx = false);
-
->>>>>>> 78aabbcd
     private:
         size_t                            _id;
         void**                            _ref;
