/****************************************************************************
  PackageName  [ tableau ]
  Synopsis     [ Define tableau commands ]
  Author       [ Design Verification Lab ]
  Copyright    [ Copyright(c) 2023 DVLab, GIEE, NTU, Taiwan ]
****************************************************************************/

#include "./tableau_cmd.hpp"

#include <memory>

#include "./stabilizer_tableau.hpp"
#include "./tableau_optimization.hpp"
#include "argparse/arg_parser.hpp"
#include "argparse/arg_type.hpp"
#include "argparse/argument.hpp"
#include "cli/cli.hpp"
#include "convert/qcir_to_tensor.hpp"
#include "qcir/qcir.hpp"
#include "qcir/qcir_mgr.hpp"
#include "tableau/pauli_rotation.hpp"
#include "tableau/tableau_mgr.hpp"
#include "tensor/qtensor.hpp"
#include "util/data_structure_manager_common_cmd.hpp"
#include "util/dvlab_string.hpp"
#include "util/phase.hpp"
#include "util/text_format.hpp"

using namespace dvlab::argparse;

namespace qsyn::experimental {

ArgType<size_t>::ConstraintType valid_tableau_qubit_id(TableauMgr const& tableau_mgr) {
    return [&tableau_mgr](size_t const& id) -> bool {
        if (id < tableau_mgr.get()->n_qubits()) return true;
        spdlog::error("Qubit {} does not exist in Tableau {}!!", id, tableau_mgr.focused_id());
        return false;
    };
}

dvlab::Command tableau_new_cmd(TableauMgr& tableau_mgr) {
    return dvlab::Command{
        "new",
        [&](ArgumentParser& parser) {
            parser.description("Create a new tableau");

            parser.add_argument<size_t>("n_qubits")
                .help("Number of qubits");

            parser.add_argument<size_t>("id")
                .nargs(NArgsOption::optional)
                .help(fmt::format("the ID of the Tableau"));

            parser.add_argument<bool>("-r", "--replace")
                .action(store_true)
                .help(fmt::format("if specified, replace the current Tableau; otherwise create a new one"));
        },
        [&](ArgumentParser const& parser) {
            auto const n_qubits = parser.get<size_t>("n_qubits");

            auto const id = parser.parsed("id") ? parser.get<size_t>("id") : tableau_mgr.get_next_id();

            if (tableau_mgr.is_id(id)) {
                if (!parser.parsed("--replace")) {
                    spdlog::error("Tableau {} already exists!! Please specify `--replace` to replace if needed", id);
                    return dvlab::CmdExecResult::error;
                }
                tableau_mgr.set_by_id(id, std::make_unique<Tableau>(n_qubits));
                return dvlab::CmdExecResult::done;
            }

            tableau_mgr.add(id, std::make_unique<Tableau>(n_qubits));

            return dvlab::CmdExecResult::done;
        }};
}

dvlab::Command tableau_append_cmd(TableauMgr& tableau_mgr) {
    return dvlab::Command{
        "append",
        [&](ArgumentParser& parser) {
            parser.description("Append a gate to a tableau");

            parser.add_argument<std::string>("gate-type")
                .help("The gate type to be applied");

            parser.add_argument<size_t>("qubits")
                .nargs(1, 2)
                .constraint(valid_tableau_qubit_id(tableau_mgr))
                .help("The qubits to apply the gate to");
        },
        [&](ArgumentParser const& parser) {
            if (!dvlab::utils::mgr_has_data(tableau_mgr)) {
                return dvlab::CmdExecResult::error;
            }

            auto const type   = to_clifford_operator_type(parser.get<std::string>("gate-type"));
            auto const qubits = parser.get<std::vector<size_t>>("qubits");

            if (!type) {
                spdlog::error("Unknown gate type {}!!", parser.get<std::string>("gate-type"));
                return dvlab::CmdExecResult::error;
            }

            if (type == CliffordOperatorType::cx ||
                type == CliffordOperatorType::cz ||
                type == CliffordOperatorType::swap ||
                type == CliffordOperatorType::ecr) {
                if (qubits.size() != 2) {
                    spdlog::error("The gate {} requires specifying exactly 2 qubit indices!!", to_string(*type));
                    return dvlab::CmdExecResult::error;
                }

                if (qubits[0] == qubits[1]) {
                    spdlog::error("The two qubits cannot be the same!!");
                    return dvlab::CmdExecResult::error;
                }
            } else {
                if (qubits.size() != 1) {
                    spdlog::error("The gate {} requires specifying exactly 1 qubit index!!", to_string(*type));
                    return dvlab::CmdExecResult::error;
                }
            }

            auto qubit_array = std::array<size_t, 2>{};

            std::copy(qubits.begin(), qubits.end(), qubit_array.begin());

            tableau_mgr.get()->apply(CliffordOperator{*type, qubit_array});

            return dvlab::CmdExecResult::done;
        }};
}

dvlab::Command tableau_print_cmd(TableauMgr& tableau_mgr) {
    return dvlab::Command{
        "print",
        [&](ArgumentParser& parser) {
            parser.description("Print the tableau");

            auto mutex = parser.add_mutually_exclusive_group().required(false);

            mutex.add_argument<bool>("-b", "--bit")
                .action(store_true)
                .help("Print the tableau in bit string format");

            mutex.add_argument<bool>("-c", "--char")
                .action(store_true)
                .help("Print the tableau in character format");
        },
        [&](ArgumentParser const& parser) {
            if (!dvlab::utils::mgr_has_data(tableau_mgr)) {
                return dvlab::CmdExecResult::error;
            }
            if (parser.parsed("-b")) {
                fmt::println("{:b}", *tableau_mgr.get());
                return dvlab::CmdExecResult::done;
            }
            if (parser.parsed("-c")) {
                fmt::println("{:c}", *tableau_mgr.get());
                return dvlab::CmdExecResult::done;
            }

            fmt::println("Tableau ({} qubits, {} Clifford segments, {} Pauli rotations)", tableau_mgr.get()->n_qubits(), tableau_mgr.get()->n_cliffords(), tableau_mgr.get()->n_pauli_rotations());
            return dvlab::CmdExecResult::done;
        }};
}

dvlab::Command tableau_adjoint_cmd(TableauMgr& tableau_mgr) {
    return dvlab::Command{
        "adjoint",
        [&](ArgumentParser& parser) {
            parser.description("transform the tableau to its adjoint");
        },
        [&](ArgumentParser const& /* parser */) {
            if (!dvlab::utils::mgr_has_data(tableau_mgr)) {
                return dvlab::CmdExecResult::error;
            }
            adjoint_inplace(*tableau_mgr.get());
            return dvlab::CmdExecResult::done;
        }};
}

dvlab::Command tableau_optimization_cmd(TableauMgr& tableau_mgr) {
    return dvlab::Command{
        "optimize",
        [&](ArgumentParser& parser) {
            parser.description("Optimize the tableau");

            auto methods = parser.add_subparsers("method").required(true);

            methods.add_parser("full")
                .description("Perform tmerge, hopt, phasepoly until the T-count stops decreasing");

            methods.add_parser("collapse")
                .description("Collapse the tableau into a canonical form");

            methods.add_parser("tmerge")
                .description("Merge rotations of the same rotation plane");

            methods.add_parser("hopt")
                .description("Minimize the number of Hadamard gates and internal Hadamard gates in the tableau");

            auto phasepoly_parser = methods.add_parser("phasepoly")
                                        .description("Reduce the number of terms for phase polynomials in the Tableau");

            phasepoly_parser.add_argument<std::string>("strategy")
                .default_value("todd")
                .constraint(choices_allow_prefix({"todd"}))
                .help("Phase polynomial optimization strategy");

            auto matpar_parser = methods.add_parser("matpar")
                                     .description("partition the Pauli rotations into simultaneously-implementable tableaux. This option requires all Pauli rotations to be diagonal");

            matpar_parser.add_argument<size_t>("-a", "--ancillae")
                .default_value(0)
                .help("The number of ancillae to be used in the partitioning");

            matpar_parser.add_argument<std::string>("strategy")
                .default_value("naive")
                .constraint(choices_allow_prefix({"naive", "greedy", "tpar"}))
                .help("Matroid partitioning strategy");
        },
        [&](ArgumentParser const& parser) {
            if (!dvlab::utils::mgr_has_data(tableau_mgr)) {
                return dvlab::CmdExecResult::error;
            }

            auto const method_str = parser.get<std::string>("method");

            enum struct OptimizationMethod {
                full,
                collapse,
                t_merge,
                internal_h_opt,
                phase_polynomial_optimization,
                matroid_partition
            };

            auto method = std::invoke([&]() -> std::optional<OptimizationMethod> {
                if (dvlab::str::is_prefix_of(method_str, "full")) {
                    return OptimizationMethod::full;
                } else if (dvlab::str::is_prefix_of(method_str, "collapse")) {
                    return OptimizationMethod::collapse;
                } else if (dvlab::str::is_prefix_of(method_str, "tmerge")) {
                    return OptimizationMethod::t_merge;
                } else if (dvlab::str::is_prefix_of(method_str, "hopt")) {
                    return OptimizationMethod::internal_h_opt;
                } else if (dvlab::str::is_prefix_of(method_str, "phasepoly")) {
                    return OptimizationMethod::phase_polynomial_optimization;
                } else if (dvlab::str::is_prefix_of(method_str, "matpar")) {
                    return OptimizationMethod::matroid_partition;
                }
                return std::nullopt;
            });

            if (!method) {
                spdlog::error("Unknown optimization method {}!!", method_str);
                return dvlab::CmdExecResult::error;
            }

            auto const do_phase_polynomial_optimization = [&]() {
                auto const phasepoly_strategy_str = parser.get<std::string>("strategy");

                auto const phasepoly_strategy = std::invoke([&]() -> std::unique_ptr<PhasePolynomialOptimizationStrategy> {
                    if (dvlab::str::is_prefix_of(phasepoly_strategy_str, "todd")) {
                        return std::make_unique<ToddPhasePolynomialOptimizationStrategy>();
                    }
                    return nullptr;
                });
                optimize_phase_polynomial(*tableau_mgr.get(), *phasepoly_strategy);
            };

            auto const do_matroid_partition = [&]() {
                auto const ancillae            = parser.get<size_t>("--ancillae");
                auto const matpar_strategy_str = parser.get<std::string>("strategy");

                auto const matpar_strategy = std::invoke([&]() -> std::unique_ptr<MatroidPartitionStrategy> {
                    if (dvlab::str::is_prefix_of(matpar_strategy_str, "naive")) {
                        return std::make_unique<NaiveMatroidPartitionStrategy>();
                    }
                    return nullptr;
                });
                auto const matpar_result   = matroid_partition(*tableau_mgr.get(), *matpar_strategy, ancillae);
                if (!matpar_result) {
                    spdlog::error("Matroid partitioning failed!!");
                    return false;
                }
                *tableau_mgr.get() = *matpar_result;

                return true;
            };

            switch (*method) {
                case OptimizationMethod::full:
                    full_optimize(*tableau_mgr.get());
                    break;
                case OptimizationMethod::collapse:
                    collapse(*tableau_mgr.get());
                    tableau_mgr.get()->add_procedure("collapse");
                    break;
                case OptimizationMethod::t_merge:
                    merge_rotations(*tableau_mgr.get());
                    tableau_mgr.get()->add_procedure("MergeT");
                    break;
                case OptimizationMethod::internal_h_opt:
                    minimize_internal_hadamards(*tableau_mgr.get());
                    tableau_mgr.get()->add_procedure("InternalHOpt");
                    break;
                case OptimizationMethod::phase_polynomial_optimization:
                    do_phase_polynomial_optimization();
                    tableau_mgr.get()->add_procedure("PhasePolyOpt");
                    break;
                case OptimizationMethod::matroid_partition:
<<<<<<< HEAD
                    auto const ancillae = parser.get<size_t>("--ancillae");
                    auto const strategy = parser.get<std::string>("strategy");

                    auto const matpar_strategy = std::invoke([&]() -> std::unique_ptr<MatroidPartitionStrategy> {
                        if (dvlab::str::is_prefix_of(strategy, "naive")) {
                            return std::make_unique<NaiveMatroidPartitionStrategy>();
                        } else if (dvlab::str::is_prefix_of(strategy, "greedy")) {
                            return std::make_unique<GreedyMatroidPartitionStrategy>();
                        } else if (dvlab::str::is_prefix_of(strategy, "tpar")) {
                            return std::make_unique<TparMatroidPartitionStrategy>();
                        }
                        return nullptr;
                    });
                    auto const matpar_result   = matroid_partition(*tableau_mgr.get(), *matpar_strategy, ancillae);
                    if (!matpar_result) {
                        spdlog::error("Matroid partitioning failed!!");
=======
                    if (!do_matroid_partition()) {
>>>>>>> 7a3ce149
                        return dvlab::CmdExecResult::error;
                    }
                    tableau_mgr.get()->add_procedure("MatroidPartition");
                    break;
            }

            return dvlab::CmdExecResult::done;
        }};
}

dvlab::Command tableau_cmd(TableauMgr& tableau_mgr) {
    auto cmd = dvlab::utils::mgr_root_cmd(tableau_mgr);

    cmd.add_subcommand("tableau-cmd-group", dvlab::utils::mgr_list_cmd(tableau_mgr));
    cmd.add_subcommand("tableau-cmd-group", tableau_new_cmd(tableau_mgr));
    cmd.add_subcommand("tableau-cmd-group", dvlab::utils::mgr_delete_cmd(tableau_mgr));
    cmd.add_subcommand("tableau-cmd-group", dvlab::utils::mgr_checkout_cmd(tableau_mgr));
    cmd.add_subcommand("tableau-cmd-group", dvlab::utils::mgr_copy_cmd(tableau_mgr));
    cmd.add_subcommand("tableau-cmd-group", tableau_append_cmd(tableau_mgr));
    cmd.add_subcommand("tableau-cmd-group", tableau_adjoint_cmd(tableau_mgr));
    cmd.add_subcommand("tableau-cmd-group", tableau_print_cmd(tableau_mgr));
    cmd.add_subcommand("tableau-cmd-group", tableau_optimization_cmd(tableau_mgr));

    return cmd;
}

bool add_tableau_command(dvlab::CommandLineInterface& cli, TableauMgr& tableau_mgr) {
    return cli.add_command(tableau_cmd(tableau_mgr));
}

}  // namespace qsyn::experimental<|MERGE_RESOLUTION|>--- conflicted
+++ resolved
@@ -312,7 +312,6 @@
                     tableau_mgr.get()->add_procedure("PhasePolyOpt");
                     break;
                 case OptimizationMethod::matroid_partition:
-<<<<<<< HEAD
                     auto const ancillae = parser.get<size_t>("--ancillae");
                     auto const strategy = parser.get<std::string>("strategy");
 
@@ -329,9 +328,6 @@
                     auto const matpar_result   = matroid_partition(*tableau_mgr.get(), *matpar_strategy, ancillae);
                     if (!matpar_result) {
                         spdlog::error("Matroid partitioning failed!!");
-=======
-                    if (!do_matroid_partition()) {
->>>>>>> 7a3ce149
                         return dvlab::CmdExecResult::error;
                     }
                     tableau_mgr.get()->add_procedure("MatroidPartition");
